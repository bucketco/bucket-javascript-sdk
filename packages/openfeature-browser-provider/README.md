# Bucket Browser OpenFeature Provider

The official OpenFeature Browser provider for [Bucket](https://bucket.co) feature management service.

It uses the Bucket Browser SDK internally and thus allow you to collect [automated feedback surveys](https://github.com/bucketco/bucket-javascript-sdk/tree/main/packages/browser-sdk#qualitative-feedback)
when people use your features as well as tracking which customers use which features.

If you're using React, you'll be better off with the [Bucket React SDK](https://github.com/bucketco/bucket-javascript-sdk/blob/main/packages/react-sdk/README.md) or the [OpenFeature React SDK](https://openfeature.dev/docs/reference/technologies/client/web/react/).

See the `example` folder for how to use the OpenFeature React SDK with Next.js.

## Installation

The OpenFeature SDK is required as peer dependency.

The minimum required version of `@openfeature/web-sdk` currently is `1.0`.

```shell
npm install @openfeature/web-sdk @bucketco/openfeature-browser-provider
```

## Sample initialization

```ts
import { BucketBrowserProvider } from "@bucketco/openfeature-browser-provider";
import { OpenFeature } from "@openfeature/web-sdk";

// initialize provider
const publishableKey = "<your-bucket-publishable-key>";

const bucketProvider = new BucketBrowserProvider({ publishableKey });

// set open feature provider and get client
await OpenFeature.setProviderAndWait(bucketProvider);
const client = OpenFeature.getClient();

// use client
const boolValue = client.getBooleanValue("huddles", false);

// use more complex, dynamic config-enabled functionality.
const feedbackConfig = client.getObjectValue("ask-feedback", {
  question: "How are you enjoying this feature?",
});
```

Initializing the Bucket Browser Provider will
also initialize [automatic feedback surveys](https://github.com/bucketco/bucket-javascript-sdk/tree/main/packages/browser-sdk#qualitative-feedback).

## Feature resolution methods

The Bucket OpenFeature Provider implements the OpenFeature evaluation interface for different value types. Each method handles the resolution of feature flags according to the OpenFeature specification.

### Common behavior

All resolution methods share these behaviors:

- Return default value with `PROVIDER_NOT_READY` if client is not initialized,
- Return default value with `FLAG_NOT_FOUND` if flag doesn't exist,
- Return default value with `ERROR` if there was a type mismatch,
- Return evaluated value with `TARGETING_MATCH` on successful resolution.

### Type-Specific Methods

#### Boolean Resolution

```ts
client.getBooleanValue("my-flag", false);
```

Returns the feature's enabled state. This is the most common use case for feature flags.

#### String Resolution

```ts
client.getStringValue("my-flag", "default");
```

Returns the feature's remote config key (also known as "variant"). Useful for multi-variate use cases.

#### Number Resolution

```ts
client.getNumberValue("my-flag", 0);
```

Not directly supported by Bucket. Use `getObjectValue` instead for numeric configurations.

#### Object Resolution

```ts
// works for any type:
client.getObjectValue("my-flag", { defaultValue: true });
client.getObjectValue("my-flag", "string-value");
client.getObjectValue("my-flag", 199);
```

Returns the feature's remote config payload with type validation. This is the most flexible method,
allowing for complex configuration objects or simple types.

The object resolution performs runtime type checking between the default value and the feature payload to ensure type safety.

## Context

To convert the OpenFeature context to a Bucket appropriate context
pass a translation function along to the `BucketBrowserProvider` constructor
like so:

```ts
import { BucketBrowserProvider } from "@bucketco/openfeature-browser-provider";
import { EvaluationContext, OpenFeature } from "@openfeature/web-sdk";

// initialize provider
const publishableKey = "<your-bucket-publishable-key>";

// this converts the context to a Bucket compatible context
// adapt it to fit your need
const contextTranslator = (context?: EvaluationContext) => {
  return {
    user: {
      id: context.targetingKey ?? context["userId"],
      email: context["email"]?.toString(),
      name: context["name"]?.toString(),
      avatar: context["avatar"]?.toString(),
      country: context["country"]?.toString(),
    },
    company: {
      id: context["companyId"],
      name: context["companyName"]?.toString(),
      avatar: context["companyAvatar"]?.toString(),
      plan: context["companyPlan"]?.toString(),
    },
  };
};

const bucketOpenFeatureProvider = new BucketBrowserProvider({
  publishableKey,
  contextTranslator,
});
```

To update the context, call `OpenFeature.setContext(myNewContext);`

```ts
await OpenFeature.setContext({ userId: "my-key" });
```

## Tracking feature usage

The Bucket OpenFeature Provider supports the OpenFeature tracking API
natively.

```ts
import { BucketBrowserProvider } from "@bucketco/openfeature-browser-provider";
import { OpenFeature } from "@openfeature/web-sdk";

// initialize provider
const publishableKey = "<your-bucket-publishable-key>";

const bucketProvider = new BucketBrowserProvider({ publishableKey });

// set OpenFeature provider and get client
await OpenFeature.setProviderAndWait(bucketProvider);
const client = OpenFeature.getClient();

// use client to send an event when user uses a feature
client.track("huddles");
```

## License

<<<<<<< HEAD
Copyright (c) 2025 Bucket ApS
=======
> MIT License
> Copyright (c) 2025 Bucket ApS
>>>>>>> 62b55a86
<|MERGE_RESOLUTION|>--- conflicted
+++ resolved
@@ -168,9 +168,5 @@
 
 ## License
 
-<<<<<<< HEAD
-Copyright (c) 2025 Bucket ApS
-=======
 > MIT License
-> Copyright (c) 2025 Bucket ApS
->>>>>>> 62b55a86
+> Copyright (c) 2025 Bucket ApS