--- conflicted
+++ resolved
@@ -13,7 +13,6 @@
   return str?.endsWith("/") ? (str.slice(0, -1) as T) : str;
 }
 
-<<<<<<< HEAD
 export const successUrl = (baseUrl: string) => `${baseUrl}/cli-login/success`;
 export const errorUrl = (baseUrl: string, error: string) =>
   `${baseUrl}/cli-login/error?error=${error}`;
@@ -24,14 +23,10 @@
   codeChallenge: string,
 ) =>
   `${baseUrl}/oauth/cli/authorize?port=${localPort}&codeChallenge=${codeChallenge}`;
-=======
+
 export const baseUrlSuffix = (baseUrl: string) => {
   return baseUrl !== DEFAULT_BASE_URL ? ` at ${chalk.cyan(baseUrl)}` : "";
 };
-
-export const loginUrl = (baseUrl: string, localPort: number) =>
-  `${baseUrl}/login?redirect_url=` +
-  encodeURIComponent("/cli-login?port=" + localPort);
 
 export function environmentUrl(baseUrl: string, environment: UrlArgs): string {
   return `${baseUrl}/envs/${slug(environment)}`;
@@ -43,5 +38,4 @@
   feature: UrlArgs,
 ): string {
   return `${environmentUrl(baseUrl, env)}/features/${slug(feature)}`;
-}
->>>>>>> abfa0f6c
+}