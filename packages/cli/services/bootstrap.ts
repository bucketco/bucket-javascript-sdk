import { authRequest } from "../utils/auth.js";
import { KeyFormat } from "../utils/gen.js";

export type BootstrapResponse = {
  org: Org;
  user: User;
};

export type Org = {
  id: string;
  name: string;
  logoUrl: string;
  apps: App[];
  inviteKey: string;
  createdAt: Date;
  updatedAt: Date;
  trialEndsAt: null;
  suspendedAt: null;
  accessLevel: string;
  domain: null;
  domainAutoJoin: boolean;
  isGlobal: boolean;
  featureKeyFormat: KeyFormat;
};

export type Environment = {
  id: string;
  name: string;
  isProduction: boolean;
  order: number;
};

export type App = {
  id: string;
  name: string;
  demo: boolean;
  environments: Environment[];
};

export type User = {
  id: string;
  email: string;
  name: string;
  createdAt: Date;
  updatedAt: Date;
  avatarUrl: string;
  isAdmin: boolean;
};

let bootstrapResponse: BootstrapResponse | null = null;

export async function bootstrap(): Promise<BootstrapResponse> {
  if (!bootstrapResponse) {
    bootstrapResponse = await authRequest<BootstrapResponse>(`/bootstrap`);
  }
  return bootstrapResponse;
}

export function getOrg(): Org {
  if (!bootstrapResponse) {
    throw new Error("CLI has not been bootstrapped.");
  }
  if (!bootstrapResponse.org) {
    throw new Error("No organization found.");
  }
  return bootstrapResponse.org;
}

export function listApps(): App[] {
  if (!bootstrapResponse) {
    throw new Error("CLI has not been bootstrapped.");
  }
  const org = bootstrapResponse.org;
  if (!org) {
    throw new Error("No organization found.");
  }
  if (!org.apps?.length) {
<<<<<<< HEAD
    throw new Error("No apps found");
  }
  return response.org.apps.map((app) => ({
    ...app,
    featureKeyFormat: org.featureKeyFormat ?? "custom",
  }));
=======
    throw new Error("No apps found.");
  }
  return bootstrapResponse.org.apps;
}

export function getApp(id: string): App {
  const apps = listApps();
  const app = apps.find((a) => a.id === id);
  if (!app) {
    throw new Error(`App with id ${id} not found`);
  }
  return app;
}

export function getUser(): User {
  if (!bootstrapResponse) {
    throw new Error("CLI has not been bootstrapped.");
  }
  if (!bootstrapResponse.user) {
    throw new Error("No user found.");
  }
  return bootstrapResponse.user;
>>>>>>> 1a2fdc61
}<|MERGE_RESOLUTION|>--- conflicted
+++ resolved
@@ -75,14 +75,6 @@
     throw new Error("No organization found.");
   }
   if (!org.apps?.length) {
-<<<<<<< HEAD
-    throw new Error("No apps found");
-  }
-  return response.org.apps.map((app) => ({
-    ...app,
-    featureKeyFormat: org.featureKeyFormat ?? "custom",
-  }));
-=======
     throw new Error("No apps found.");
   }
   return bootstrapResponse.org.apps;
@@ -105,5 +97,4 @@
     throw new Error("No user found.");
   }
   return bootstrapResponse.user;
->>>>>>> 1a2fdc61
 }