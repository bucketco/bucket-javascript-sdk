--- conflicted
+++ resolved
@@ -55,12 +55,7 @@
     "postcss": "^8.4.33",
     "postcss-nesting": "^12.0.2",
     "postcss-preset-env": "^9.3.0",
-<<<<<<< HEAD
     "prettier": "^3.5.2",
-    "style-loader": "^3.3.4",
-=======
-    "prettier": "^3.2.5",
->>>>>>> ebbb6bd7
     "typescript": "^5.7.3",
     "vite": "^5.3.5",
     "vite-plugin-dts": "^4.0.0-beta.1",
