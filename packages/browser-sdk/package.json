--- conflicted
+++ resolved
@@ -1,10 +1,6 @@
 {
   "name": "@bucketco/browser-sdk",
-<<<<<<< HEAD
   "version": "3.0.0-alpha.2",
-=======
-  "version": "3.0.0-alpha.1",
->>>>>>> 78ba5739
   "packageManager": "yarn@4.1.1",
   "license": "MIT",
   "repository": {
