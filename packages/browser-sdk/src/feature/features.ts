--- conflicted
+++ resolved
@@ -24,9 +24,23 @@
    * Version of targeting rules
    */
   targetingVersion?: number;
+
+  /**
+   * Optional user-defined configuration.
+   */
   config?: {
+    /**
+     * The name of the matched configuration variant.
+     */
     name: string | null;
+    /**
+     * The version of the matched configuration variant.
+     */
     version: number;
+
+    /**
+     * The user-supplied data.
+     */
     payload: any;
   };
 };
@@ -36,19 +50,17 @@
 export type RawFeatures = Record<string, RawFeature | undefined>;
 
 export type FeaturesOptions = {
-<<<<<<< HEAD
+  /**
+   * Feature keys for which `isEnabled` should fallback to true
+   * if SDK fails to fetch features from Bucket servers. If a record
+   * is supplied instead of array, the values of each key represent the
+   * configuration values and `isEnabled` is assume `true`.
+   */
   fallbackFeatures?: string[] | Record<string, any>;
-=======
-  /**
-   * Feature keys for which `isEnabled` should fallback to true
-   * if SDK fails to fetch features from Bucket servers.
-   */
-  fallbackFeatures?: string[];
-
-  /**
-   * Timeout in miliseconds
-   */
->>>>>>> 5e2cbd26
+
+  /**
+   * Timeout in milliseconds
+   */
   timeoutMs?: number;
 
   /**
