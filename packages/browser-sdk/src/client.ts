import {
  CheckEvent,
  FeaturesClient,
  FeaturesOptions,
  RawFeatures,
} from "./feature/features";
import {
  AutoFeedback,
  Feedback,
  feedback,
  FeedbackOptions as FeedbackOptions,
  handleDeprecatedFeedbackOptions,
  RequestFeedbackData,
  RequestFeedbackOptions,
} from "./feedback/feedback";
import * as feedbackLib from "./feedback/ui";
import { API_HOST, SSE_REALTIME_HOST } from "./config";
import { BucketContext, CompanyContext, UserContext } from "./context";
import { HttpClient } from "./httpClient";
import { Logger, loggerWithPrefix, quietConsoleLogger } from "./logger";

const isMobile = typeof window !== "undefined" && window.innerWidth < 768;
const isNode = typeof document === "undefined"; // deno supports "window" but not "document" according to https://remix.run/docs/en/main/guides/gotchas

export type User = {
  userId: string;
  attributes?: {
    name?: string;
    [key: string]: any;
  };
  context?: PayloadContext;
};

export type Company = {
  userId: string;
  companyId: string;
  attributes?: {
    name?: string;
    [key: string]: any;
  };
  context?: PayloadContext;
};

export type TrackedEvent = {
  event: string;
  userId: string;
  companyId?: string;
  attributes?: Record<string, any>;
  context?: PayloadContext;
};

export type PayloadContext = {
  active?: boolean;
};

interface Config {
  host: string;
  sseHost: string;
  enableTracking: boolean;
}

export interface InitOptions {
  publishableKey: string;
  user?: UserContext;
  company?: CompanyContext;
  otherContext?: Record<string, any>;
  logger?: Logger;
  host?: string;
  sseHost?: string;
  feedback?: FeedbackOptions;
  features?: FeaturesOptions;
  sdkVersion?: string;
  enableTracking?: boolean;
}

const defaultConfig: Config = {
  host: API_HOST,
  sseHost: SSE_REALTIME_HOST,
  enableTracking: true,
};

export interface Feature {
  isEnabled: boolean;
  track: () => Promise<Response | undefined>;
  requestFeedback: (
    options: Omit<RequestFeedbackData, "featureKey" | "featureId">,
  ) => void;
}

export class BucketClient {
  private publishableKey: string;
  private context: BucketContext;
  private config: Config;
  private requestFeedbackOptions: Partial<RequestFeedbackOptions>;
  private logger: Logger;
  private httpClient: HttpClient;

  private autoFeedback: AutoFeedback | undefined;
  private autoFeedbackInit: Promise<void> | undefined;
  private featuresClient: FeaturesClient;

  constructor(opts: InitOptions) {
    this.publishableKey = opts.publishableKey;
    this.logger =
      opts?.logger ?? loggerWithPrefix(quietConsoleLogger, "[Bucket]");
    this.context = {
      user: opts?.user?.id ? opts.user : undefined,
      company: opts?.company?.id ? opts.company : undefined,
      otherContext: opts?.otherContext,
    };

    this.config = {
      host: opts?.host ?? defaultConfig.host,
      sseHost: opts?.sseHost ?? defaultConfig.sseHost,
      enableTracking: opts?.enableTracking ?? defaultConfig.enableTracking,
    } satisfies Config;

    const feedbackOpts = handleDeprecatedFeedbackOptions(opts?.feedback);

    this.requestFeedbackOptions = {
      position: feedbackOpts?.ui?.position,
      translations: feedbackOpts?.ui?.translations,
    };

    this.httpClient = new HttpClient(this.publishableKey, {
      baseUrl: this.config.host,
      sdkVersion: opts?.sdkVersion,
    });

    this.featuresClient = new FeaturesClient(
      this.httpClient,
      // API expects `other` and we have `otherContext`.
      {
        user: this.context.user,
        company: this.context.company,
        other: this.context.otherContext,
      },
      this.logger,
      opts?.features,
    );

    if (
      this.context?.user &&
      !isNode && // do not prompt on server-side
      feedbackOpts?.enableAutoFeedback !== false // default to on
    ) {
      if (isMobile) {
        this.logger.warn(
          "Feedback prompting is not supported on mobile devices",
        );
      } else {
        this.autoFeedback = new AutoFeedback(
          this.config.sseHost,
          this.logger,
          this.httpClient,
          feedbackOpts?.autoFeedbackHandler,
          String(this.context.user?.id),
          feedbackOpts?.ui?.position,
          feedbackOpts?.ui?.translations,
        );
      }
    }
  }

  /**
   * Initialize the Bucket SDK.
   *
   * Must be called before calling other SDK methods.
   */
  async initialize() {
    if (this.autoFeedback) {
      // do not block on automated feedback surveys initialization
      this.autoFeedbackInit = this.autoFeedback.initialize().catch((e) => {
        this.logger.error("error initializing automated feedback surveys", e);
      });
    }

    await this.featuresClient.initialize();

    if (this.context.user && this.config.enableTracking) {
      this.user().catch((e) => {
        this.logger.error("error sending user", e);
      });
    }

    if (this.context.company && this.config.enableTracking) {
      this.company().catch((e) => {
        this.logger.error("error sending company", e);
      });
    }
  }

  /**
<<<<<<< HEAD
   * Send attributes to Bucket for the current user
   */
  private async user() {
    if (!this.context.user) {
      this.logger.warn(
        "`user` call ignored. No user context provided at initialization",
      );
      return;
    }

    const { id, ...attributes } = this.context.user;
    const payload: User = {
      userId: String(id),
      attributes,
    };
    const res = await this.httpClient.post({ path: `/user`, body: payload });
    this.logger.debug(`sent user`, res);
    return res;
  }

  /**
   * Send attributes to Bucket for the current company.
   */
  private async company() {
    if (!this.context.user) {
      this.logger.warn(
        "`company` call ignored. No user context provided at initialization",
      );
      return;
    }

    if (!this.context.company) {
      this.logger.warn(
        "`company` call ignored. No company context provided at initialization",
      );
      return;
    }

    const { id, ...attributes } = this.context.company;
    const payload: Company = {
      userId: String(this.context.user.id),
      companyId: String(id),
      attributes,
    };

    const res = await this.httpClient.post({ path: `/company`, body: payload });
    this.logger.debug(`sent company`, res);
    return res;
  }

  /**
   * Update the user context.
   * @description Performs a shallow merge with the existing user context.
   * Updates to the user ID will be ignored.
   *
   * @param user
   */
  public async updateUser(user: {
    [key: string]: string | number | undefined;
  }) {
    if (user.id && user.id !== this.context.user?.id) {
      this.logger.warn(
        "ignoring attempt to update the user ID. Re-initialize the BucketClient with a new user ID instead.",
      );
      return;
    }

    this.context.user = {
      ...this.context.user,
      ...user,
      id: user.id ?? this.context.user?.id,
    };
    void this.user();
    await this.featuresClient.setContext(this.context);
  }

  /**
   * Update the company context.
   * Performs a shallow merge with the existing company context.
   * Updates to the company ID will be ignored.
   *
   * @param company
   */
  public async updateCompany(company: {
    [key: string]: string | number | undefined;
  }) {
    if (company.id && company.id !== this.context.company?.id) {
      this.logger.warn(
        "ignoring attempt to update the company ID. Re-initialize the BucketClient with a new company ID instead.",
      );
      return;
    }
    this.context.company = {
      ...this.context.company,
      ...company,
      id: company.id ?? this.context.company?.id,
    };
    void this.company();
    await this.featuresClient.setContext(this.context);
  }

  /**
   * Update the company context.
   * Performs a shallow merge with the existing company context.
   * Updates to the company ID will be ignored.
   *
   * @param company
   */
  public async updateOtherContext(otherContext: {
    [key: string]: string | number | undefined;
  }) {
    this.context.otherContext = {
      ...this.context.otherContext,
      ...otherContext,
    };
    await this.featuresClient.setContext(this.context);
  }

  /**
   * Register a callback to be called when the features are updated.
   * Features are not guaranteed to have actually changed when the callback is called.
   *
   * Calling `client.stop()` will remove all listeners added here.
   *
   * @param callback this will be called when the features are updated.
   * @param options passed as-is to addEventListener
   */
  public onFeaturesUpdated(cb: () => void) {
    return this.featuresClient.onUpdated(cb);
  }

  /**
=======
>>>>>>> 95700d3b
   * Track an event in Bucket.
   *
   * @param eventName The name of the event
   * @param attributes Any attributes you want to attach to the event
   */
  async track(eventName: string, attributes?: Record<string, any> | null) {
    if (!this.context.user) {
      this.logger.warn("'track' call ignored. No user context provided");
      return;
    }
    if (!this.config.enableTracking) {
      this.logger.warn("'track' call ignored. 'enableTracking' is false");
      return;
    }

    const payload: TrackedEvent = {
      userId: String(this.context.user.id),
      event: eventName,
    };
    if (attributes) payload.attributes = attributes;
    if (this.context.company?.id)
      payload.companyId = String(this.context.company?.id);

    const res = await this.httpClient.post({ path: `/event`, body: payload });
    this.logger.debug(`sent event`, res);
    return res;
  }

  /**
   * Submit user feedback to Bucket. Must include either `score` or `comment`, or both.
   *
   * @returns
   * @param payload
   */
  async feedback(payload: Feedback) {
    const userId =
      payload.userId ||
      (this.context.user?.id ? String(this.context.user?.id) : undefined);
    const companyId =
      payload.companyId ||
      (this.context.company?.id ? String(this.context.company?.id) : undefined);

    return await feedback(this.httpClient, this.logger, {
      userId,
      companyId,
      ...payload,
    });
  }

  /**
   * Display the Bucket feedback form UI programmatically.
   *
   * This can be used to collect feedback from users in Bucket in cases where Automated Feedback Surveys isn't appropriate.
   *
   * @param options
   */
  requestFeedback(options: RequestFeedbackData) {
    if (!this.context.user?.id) {
      this.logger.error(
        "`requestFeedback` call ignored. No `user` context provided at initialization",
      );
      return;
    }

    const featureId = "featureId" in options ? options.featureId : undefined;
    const featureKey = "featureKey" in options ? options.featureKey : undefined;

    if (!featureId && !featureKey) {
      this.logger.error(
        "`requestFeedback` call ignored. No `featureId` or `featureKey` provided",
      );
      return;
    }

    const feedbackData = {
      featureId,
      featureKey,
      companyId:
        options.companyId ||
        (this.context.company?.id
          ? String(this.context.company?.id)
          : undefined),
      source: "widget" as const,
    } as Feedback;

    // Wait a tick before opening the feedback form,
    // to prevent the same click from closing it.
    setTimeout(() => {
      feedbackLib.openFeedbackForm({
        key: (featureKey || featureId)!,
        title: options.title,
        position: options.position || this.requestFeedbackOptions.position,
        translations:
          options.translations || this.requestFeedbackOptions.translations,
        openWithCommentVisible: options.openWithCommentVisible,
        onClose: options.onClose,
        onDismiss: options.onDismiss,
        onScoreSubmit: async (data) => {
          const res = await this.feedback({
            ...feedbackData,
            ...data,
          });

          if (res) {
            const json = await res.json();
            return { feedbackId: json.feedbackId };
          }
          return { feedbackId: undefined };
        },
        onSubmit: async (data) => {
          // Default onSubmit handler
          await this.feedback({
            ...feedbackData,
            ...data,
          });

          options.onAfterSubmit?.(data);
        },
      });
    }, 1);
  }

  /**
   * Returns a map of enabled features.
   * Accessing a feature will *not* send a check event
   *
   * @returns Map of features
   */
  getFeatures(): RawFeatures {
    return this.featuresClient.getFeatures();
  }

  /**
   * Return a feature. Accessing `isEnabled` will automatically send a `check` event.
   * @returns A feature
   */
  getFeature(key: string): Feature {
    const f = this.getFeatures()[key];

    const fClient = this.featuresClient;
    const value = f?.isEnabled ?? false;

    return {
      get isEnabled() {
        fClient
          .sendCheckEvent({
            key: key,
            version: f?.targetingVersion,
            value,
          })
          .catch(() => {
            // ignore
          });
        return value;
      },
      track: () => this.track(key),
      requestFeedback: (
        options: Omit<RequestFeedbackData, "featureKey" | "featureId">,
      ) => {
        this.requestFeedback({
          featureKey: key,
          ...options,
        });
      },
    };
  }

  sendCheckEvent(checkEvent: CheckEvent) {
    return this.featuresClient.sendCheckEvent(checkEvent);
  }

  /**
   * Stop the SDK.
   * This will stop any automated feedback surveys.
   * It will also stop the features client, including removing
   * any onFeaturesUpdated listeners.
   *
   **/
  async stop() {
    if (this.autoFeedback) {
      // ensure fully initialized before stopping
      await this.autoFeedbackInit;
      this.autoFeedback.stop();
    }

    this.featuresClient.stop();
  }

  /**
   * Send attributes to Bucket for the current user
   */
  private async user() {
    if (!this.context.user) {
      this.logger.warn(
        "`user` call ignored. No user context provided at initialization",
      );
      return;
    }

    const { id, ...attributes } = this.context.user;
    const payload: User = {
      userId: String(id),
      attributes,
    };
    const res = await this.httpClient.post({ path: `/user`, body: payload });
    this.logger.debug(`sent user`, res);
    return res;
  }

  /**
   * Send attributes to Bucket for the current company.
   */
  private async company() {
    if (!this.context.user) {
      this.logger.warn(
        "`company` call ignored. No user context provided at initialization",
      );
      return;
    }

    if (!this.context.company) {
      this.logger.warn(
        "`company` call ignored. No company context provided at initialization",
      );
      return;
    }

    const { id, ...attributes } = this.context.company;
    const payload: Company = {
      userId: String(this.context.user.id),
      companyId: String(id),
      attributes,
    };

    const res = await this.httpClient.post({ path: `/company`, body: payload });
    this.logger.debug(`sent company`, res);
    return res;
  }
}<|MERGE_RESOLUTION|>--- conflicted
+++ resolved
@@ -191,58 +191,6 @@
   }
 
   /**
-<<<<<<< HEAD
-   * Send attributes to Bucket for the current user
-   */
-  private async user() {
-    if (!this.context.user) {
-      this.logger.warn(
-        "`user` call ignored. No user context provided at initialization",
-      );
-      return;
-    }
-
-    const { id, ...attributes } = this.context.user;
-    const payload: User = {
-      userId: String(id),
-      attributes,
-    };
-    const res = await this.httpClient.post({ path: `/user`, body: payload });
-    this.logger.debug(`sent user`, res);
-    return res;
-  }
-
-  /**
-   * Send attributes to Bucket for the current company.
-   */
-  private async company() {
-    if (!this.context.user) {
-      this.logger.warn(
-        "`company` call ignored. No user context provided at initialization",
-      );
-      return;
-    }
-
-    if (!this.context.company) {
-      this.logger.warn(
-        "`company` call ignored. No company context provided at initialization",
-      );
-      return;
-    }
-
-    const { id, ...attributes } = this.context.company;
-    const payload: Company = {
-      userId: String(this.context.user.id),
-      companyId: String(id),
-      attributes,
-    };
-
-    const res = await this.httpClient.post({ path: `/company`, body: payload });
-    this.logger.debug(`sent company`, res);
-    return res;
-  }
-
-  /**
    * Update the user context.
    * @description Performs a shallow merge with the existing user context.
    * Updates to the user ID will be ignored.
@@ -324,8 +272,6 @@
   }
 
   /**
-=======
->>>>>>> 95700d3b
    * Track an event in Bucket.
    *
    * @param eventName The name of the event
