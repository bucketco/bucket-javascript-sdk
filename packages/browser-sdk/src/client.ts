import {
  CheckEvent,
  FeaturesClient,
  FeaturesOptions,
  RawFeatures,
} from "./feature/features";
import {
  AutoFeedback,
  Feedback,
  feedback,
  FeedbackOptions,
  handleDeprecatedFeedbackOptions,
  RequestFeedbackData,
  RequestFeedbackOptions,
} from "./feedback/feedback";
import * as feedbackLib from "./feedback/ui";
import { API_BASE_URL, SSE_REALTIME_BASE_URL } from "./config";
import { BucketContext, CompanyContext, UserContext } from "./context";
import { HttpClient } from "./httpClient";
import { Logger, loggerWithPrefix, quietConsoleLogger } from "./logger";

const isMobile = typeof window !== "undefined" && window.innerWidth < 768;
const isNode = typeof document === "undefined"; // deno supports "window" but not "document" according to https://remix.run/docs/en/main/guides/gotchas

export type User = {
  /**
   * Identifier of the user
   */
  userId: string;

  /**
   * User attributes
   */
  attributes?: {
    name?: string;
    [key: string]: any;
  };

  context?: PayloadContext;
};

export type Company = {
  /**
   * User identifier
   */
  userId: string;

  /**
   * Company identifier
   */
  companyId: string;

  /**
   * Company attributes
   */
  attributes?: {
    name?: string;
    [key: string]: any;
  };

  context?: PayloadContext;
};

export type TrackedEvent = {
  /**
   * Event name
   */
  event: string;

  /**
   * User identifier
   */
  userId: string;

  /**
   * Company identifier
   */
  companyId?: string;

  /**
   * Event attributes
   */
  attributes?: Record<string, any>;

  context?: PayloadContext;
};

export type PayloadContext = {
  active?: boolean;
};

interface Config {
  apiBaseUrl: string;
  sseBaseUrl: string;
  enableTracking: boolean;
}

/**
 * BucketClient initialization options.
 */
export interface InitOptions {
  /**
   * Publishable key for authentication
   */
  publishableKey: string;

  /**
   * User related context. If you provide `id` Bucket will enrich the evaluation context with user attributes on Bucket servers.
   */
  user?: UserContext;

  /**
   * Company related context. If you provide `id` Bucket will enrich the evaluation context with company attributes on Bucket servers.
   */
  company?: CompanyContext;

  /**
   * Context not related to users or companies
   */
  otherContext?: Record<string, any>;

  /**
   * You can provide a logger to see the logs of the network calls.
   * This is undefined by default.
   * For debugging purposes you can just set the browser console to this property:
   * ```javascript
   * options.logger = window.console;
   * ```
   */
  logger?: Logger;

  /**
   * @deprecated
   * Use `apiBaseUrl` instead.
   */
  host?: string;

  /**
   * Base URL of Bucket servers. You can override this to use your mocked server.
   */
  apiBaseUrl?: string;

  /**
   * @deprecated
   * Use `sseBaseUrl` instead.
   */
  sseHost?: string;

  /**
   * Base URL of Bucket servers for SSE connections used by AutoFeedback.
   */
  sseBaseUrl?: string;

  /**
   * AutoFeedback specific configuration
   */
  feedback?: FeedbackOptions;

  /**
   * Feature flag specific configuration
   */
  features?: FeaturesOptions;

  /**
   * Version of the SDK
   */
  sdkVersion?: string;
  enableTracking?: boolean;
}

const defaultConfig: Config = {
  apiBaseUrl: API_BASE_URL,
  sseBaseUrl: SSE_REALTIME_BASE_URL,
  enableTracking: true,
};

export interface Feature {
  /**
   * Result of feature flag evaluation
   */
  isEnabled: boolean;
<<<<<<< HEAD
  config: any;
=======

  /**
   * Function to send analytics events for this feature
   *
   */
>>>>>>> 5e2cbd26
  track: () => Promise<Response | undefined>;
  requestFeedback: (
    options: Omit<RequestFeedbackData, "featureKey" | "featureId">,
  ) => void;
}
/**
 * BucketClient lets you interact with the Bucket API.
 *
 */
export class BucketClient {
  private readonly publishableKey: string;
  private readonly context: BucketContext;
  private config: Config;
  private requestFeedbackOptions: Partial<RequestFeedbackOptions>;
  private readonly logger: Logger;
  private readonly httpClient: HttpClient;

  private readonly autoFeedback: AutoFeedback | undefined;
  private autoFeedbackInit: Promise<void> | undefined;
  private readonly featuresClient: FeaturesClient;

  /**
   * Create a new BucketClient instance.
   */
  constructor(opts: InitOptions) {
    this.publishableKey = opts.publishableKey;
    this.logger =
      opts?.logger ?? loggerWithPrefix(quietConsoleLogger, "[Bucket]");
    this.context = {
      user: opts?.user?.id ? opts.user : undefined,
      company: opts?.company?.id ? opts.company : undefined,
      otherContext: opts?.otherContext,
    };

    this.config = {
      apiBaseUrl: opts?.apiBaseUrl ?? opts?.host ?? defaultConfig.apiBaseUrl,
      sseBaseUrl: opts?.sseBaseUrl ?? opts?.sseHost ?? defaultConfig.sseBaseUrl,
      enableTracking: opts?.enableTracking ?? defaultConfig.enableTracking,
    } satisfies Config;

    const feedbackOpts = handleDeprecatedFeedbackOptions(opts?.feedback);

    this.requestFeedbackOptions = {
      position: feedbackOpts?.ui?.position,
      translations: feedbackOpts?.ui?.translations,
    };

    this.httpClient = new HttpClient(this.publishableKey, {
      baseUrl: this.config.apiBaseUrl,
      sdkVersion: opts?.sdkVersion,
    });

    this.featuresClient = new FeaturesClient(
      this.httpClient,
      // API expects `other` and we have `otherContext`.
      {
        user: this.context.user,
        company: this.context.company,
        other: this.context.otherContext,
      },
      this.logger,
      opts?.features,
    );

    if (
      this.context?.user &&
      !isNode && // do not prompt on server-side
      feedbackOpts?.enableAutoFeedback !== false // default to on
    ) {
      if (isMobile) {
        this.logger.warn(
          "Feedback prompting is not supported on mobile devices",
        );
      } else {
        this.autoFeedback = new AutoFeedback(
          this.config.sseBaseUrl,
          this.logger,
          this.httpClient,
          feedbackOpts?.autoFeedbackHandler,
          String(this.context.user?.id),
          feedbackOpts?.ui?.position,
          feedbackOpts?.ui?.translations,
        );
      }
    }
  }

  /**
   * Initialize the Bucket SDK.
   *
   * Must be called before calling other SDK methods.
   */
  async initialize() {
    if (this.autoFeedback) {
      // do not block on automated feedback surveys initialization
      this.autoFeedbackInit = this.autoFeedback.initialize().catch((e) => {
        this.logger.error("error initializing automated feedback surveys", e);
      });
    }

    await this.featuresClient.initialize();

    if (this.context.user && this.config.enableTracking) {
      this.user().catch((e) => {
        this.logger.error("error sending user", e);
      });
    }

    if (this.context.company && this.config.enableTracking) {
      this.company().catch((e) => {
        this.logger.error("error sending company", e);
      });
    }
  }

  /**
   * Update the user context.
   * Performs a shallow merge with the existing user context.
   * Attempting to update the user ID will log a warning and be ignored.
   *
   * @param user
   */
  async updateUser(user: { [key: string]: string | number | undefined }) {
    if (user.id && user.id !== this.context.user?.id) {
      this.logger.warn(
        "ignoring attempt to update the user ID. Re-initialize the BucketClient with a new user ID instead.",
      );
      return;
    }

    this.context.user = {
      ...this.context.user,
      ...user,
      id: user.id ?? this.context.user?.id,
    };
    void this.user();
    await this.featuresClient.setContext(this.context);
  }

  /**
   * Update the company context.
   * Performs a shallow merge with the existing company context.
   * Attempting to update the company ID will log a warning and be ignored.
   *
   * @param company The company details.
   */
  async updateCompany(company: { [key: string]: string | number | undefined }) {
    if (company.id && company.id !== this.context.company?.id) {
      this.logger.warn(
        "ignoring attempt to update the company ID. Re-initialize the BucketClient with a new company ID instead.",
      );
      return;
    }
    this.context.company = {
      ...this.context.company,
      ...company,
      id: company.id ?? this.context.company?.id,
    };
    void this.company();
    await this.featuresClient.setContext(this.context);
  }

  /**
   * Update the company context.
   * Performs a shallow merge with the existing company context.
   * Updates to the company ID will be ignored.
<<<<<<< HEAD
   *
   * @param otherContext Additional context.
=======
>>>>>>> 5e2cbd26
   */
  async updateOtherContext(otherContext: {
    [key: string]: string | number | undefined;
  }) {
    this.context.otherContext = {
      ...this.context.otherContext,
      ...otherContext,
    };
    await this.featuresClient.setContext(this.context);
  }

  /**
   * Register a callback to be called when the features are updated.
   * Features are not guaranteed to have actually changed when the callback is called.
   *
   * Calling `client.stop()` will remove all listeners added here.
   *
<<<<<<< HEAD
   * @param cb The callback to call when the update completes.
=======
   * @param cb this will be called when the features are updated.
>>>>>>> 5e2cbd26
   */
  onFeaturesUpdated(cb: () => void) {
    return this.featuresClient.onUpdated(cb);
  }

  /**
   * Track an event in Bucket.
   *
   * @param eventName The name of the event.
   * @param attributes Any attributes you want to attach to the event.
   */
  async track(eventName: string, attributes?: Record<string, any> | null) {
    if (!this.context.user) {
      this.logger.warn("'track' call ignored. No user context provided");
      return;
    }
    if (!this.config.enableTracking) {
      this.logger.warn("'track' call ignored. 'enableTracking' is false");
      return;
    }

    const payload: TrackedEvent = {
      userId: String(this.context.user.id),
      event: eventName,
    };
    if (attributes) payload.attributes = attributes;
    if (this.context.company?.id)
      payload.companyId = String(this.context.company?.id);

    const res = await this.httpClient.post({ path: `/event`, body: payload });
    this.logger.debug(`sent event`, res);
    return res;
  }

  /**
   * Submit user feedback to Bucket. Must include either `score` or `comment`, or both.
   *
<<<<<<< HEAD
   * @param payload The feedback details to submit.
   * @returns The server response.
=======
   * @returns
>>>>>>> 5e2cbd26
   */
  async feedback(payload: Feedback) {
    const userId =
      payload.userId ||
      (this.context.user?.id ? String(this.context.user?.id) : undefined);
    const companyId =
      payload.companyId ||
      (this.context.company?.id ? String(this.context.company?.id) : undefined);

    return await feedback(this.httpClient, this.logger, {
      userId,
      companyId,
      ...payload,
    });
  }

  /**
   * Display the Bucket feedback form UI programmatically.
   *
   * This can be used to collect feedback from users in Bucket in cases where Automated Feedback Surveys isn't appropriate.
   *
   * @param options
   */
  requestFeedback(options: RequestFeedbackData) {
    if (!this.context.user?.id) {
      this.logger.error(
        "`requestFeedback` call ignored. No `user` context provided at initialization",
      );
      return;
    }

    const featureId = "featureId" in options ? options.featureId : undefined;
    const featureKey = "featureKey" in options ? options.featureKey : undefined;

    if (!featureId && !featureKey) {
      this.logger.error(
        "`requestFeedback` call ignored. No `featureId` or `featureKey` provided",
      );
      return;
    }

    const feedbackData = {
      featureId,
      featureKey,
      companyId:
        options.companyId ||
        (this.context.company?.id
          ? String(this.context.company?.id)
          : undefined),
      source: "widget" as const,
    } as Feedback;

    // Wait a tick before opening the feedback form,
    // to prevent the same click from closing it.
    setTimeout(() => {
      feedbackLib.openFeedbackForm({
        key: (featureKey || featureId)!,
        title: options.title,
        position: options.position || this.requestFeedbackOptions.position,
        translations:
          options.translations || this.requestFeedbackOptions.translations,
        openWithCommentVisible: options.openWithCommentVisible,
        onClose: options.onClose,
        onDismiss: options.onDismiss,
        onScoreSubmit: async (data) => {
          const res = await this.feedback({
            ...feedbackData,
            ...data,
          });

          if (res) {
            const json = await res.json();
            return { feedbackId: json.feedbackId };
          }
          return { feedbackId: undefined };
        },
        onSubmit: async (data) => {
          // Default onSubmit handler
          await this.feedback({
            ...feedbackData,
            ...data,
          });

          options.onAfterSubmit?.(data);
        },
      });
    }, 1);
  }

  /**
   * Returns a map of enabled features.
   * Accessing a feature will *not* send a check event
   *
   * @returns Map of features.
   */
  getFeatures(): RawFeatures {
    return this.featuresClient.getFeatures();
  }

  /**
   * Return a feature. Accessing `isEnabled` or `config` will automatically send a `check` event.
   * @returns A feature.
   */
  getFeature(key: string): Feature {
    const f = this.getFeatures()[key];

    const fClient = this.featuresClient;
    const value = f?.isEnabled ?? false;
    const config = f?.config?.payload;

    function sendCheckEvent() {
      fClient
        .sendCheckEvent({
          key: key,
          version: f?.targetingVersion,
          value,
        })
        .catch(() => {
          // ignore
        });
    }

    return {
      get isEnabled() {
        sendCheckEvent();
        return value;
      },
      get config() {
        sendCheckEvent();
        return config;
      },
      track: () => this.track(key),
      requestFeedback: (
        options: Omit<RequestFeedbackData, "featureKey" | "featureId">,
      ) => {
        this.requestFeedback({
          featureKey: key,
          ...options,
        });
      },
    };
  }

  sendCheckEvent(checkEvent: CheckEvent) {
    return this.featuresClient.sendCheckEvent(checkEvent);
  }

  /**
   * Stop the SDK.
   * This will stop any automated feedback surveys.
   * It will also stop the features client, including removing
   * any onFeaturesUpdated listeners.
   *
   **/
  async stop() {
    if (this.autoFeedback) {
      // ensure fully initialized before stopping
      await this.autoFeedbackInit;
      this.autoFeedback.stop();
    }

    this.featuresClient.stop();
  }

  /**
   * Send attributes to Bucket for the current user
   */
  private async user() {
    if (!this.context.user) {
      this.logger.warn(
        "`user` call ignored. No user context provided at initialization",
      );
      return;
    }

    const { id, ...attributes } = this.context.user;
    const payload: User = {
      userId: String(id),
      attributes,
    };
    const res = await this.httpClient.post({ path: `/user`, body: payload });
    this.logger.debug(`sent user`, res);
    return res;
  }

  /**
   * Send attributes to Bucket for the current company.
   */
  private async company() {
    if (!this.context.user) {
      this.logger.warn(
        "`company` call ignored. No user context provided at initialization",
      );
      return;
    }

    if (!this.context.company) {
      this.logger.warn(
        "`company` call ignored. No company context provided at initialization",
      );
      return;
    }

    const { id, ...attributes } = this.context.company;
    const payload: Company = {
      userId: String(this.context.user.id),
      companyId: String(id),
      attributes,
    };

    const res = await this.httpClient.post({ path: `/company`, body: payload });
    this.logger.debug(`sent company`, res);
    return res;
  }
}<|MERGE_RESOLUTION|>--- conflicted
+++ resolved
@@ -179,15 +179,15 @@
    * Result of feature flag evaluation
    */
   isEnabled: boolean;
-<<<<<<< HEAD
+
+  /*
+   * Optional user-defined configuration
+   */
   config: any;
-=======
 
   /**
    * Function to send analytics events for this feature
-   *
-   */
->>>>>>> 5e2cbd26
+   */
   track: () => Promise<Response | undefined>;
   requestFeedback: (
     options: Omit<RequestFeedbackData, "featureKey" | "featureId">,
@@ -354,11 +354,8 @@
    * Update the company context.
    * Performs a shallow merge with the existing company context.
    * Updates to the company ID will be ignored.
-<<<<<<< HEAD
    *
    * @param otherContext Additional context.
-=======
->>>>>>> 5e2cbd26
    */
   async updateOtherContext(otherContext: {
     [key: string]: string | number | undefined;
@@ -376,11 +373,7 @@
    *
    * Calling `client.stop()` will remove all listeners added here.
    *
-<<<<<<< HEAD
    * @param cb The callback to call when the update completes.
-=======
-   * @param cb this will be called when the features are updated.
->>>>>>> 5e2cbd26
    */
   onFeaturesUpdated(cb: () => void) {
     return this.featuresClient.onUpdated(cb);
@@ -418,12 +411,8 @@
   /**
    * Submit user feedback to Bucket. Must include either `score` or `comment`, or both.
    *
-<<<<<<< HEAD
    * @param payload The feedback details to submit.
    * @returns The server response.
-=======
-   * @returns
->>>>>>> 5e2cbd26
    */
   async feedback(payload: Feedback) {
     const userId =
