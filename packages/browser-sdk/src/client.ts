import {
  CheckEvent,
  FeaturesClient,
  FeaturesOptions,
  RawFeature,
  RawFeatures,
} from "./feature/features";
import {
  AutoFeedback,
  Feedback,
  feedback,
  FeedbackOptions,
  handleDeprecatedFeedbackOptions,
  RequestFeedbackData,
  RequestFeedbackOptions,
} from "./feedback/feedback";
import * as feedbackLib from "./feedback/ui";
import { ToolbarPosition } from "./toolbar/Toolbar";
import { API_BASE_URL, APP_BASE_URL, SSE_REALTIME_BASE_URL } from "./config";
import { BucketContext, CompanyContext, UserContext } from "./context";
import { HttpClient } from "./httpClient";
import { Logger, loggerWithPrefix, quietConsoleLogger } from "./logger";
import { showToolbarToggle } from "./toolbar";

const isMobile = typeof window !== "undefined" && window.innerWidth < 768;
const isNode = typeof document === "undefined"; // deno supports "window" but not "document" according to https://remix.run/docs/en/main/guides/gotchas

export type User = {
  /**
   * Identifier of the user
   */
  userId: string;

  /**
   * User attributes
   */
  attributes?: {
    name?: string;
    [key: string]: any;
  };

  context?: PayloadContext;
};

export type Company = {
  /**
   * User identifier
   */
  userId: string;

  /**
   * Company identifier
   */
  companyId: string;

  /**
   * Company attributes
   */
  attributes?: {
    name?: string;
    [key: string]: any;
  };

  context?: PayloadContext;
};

export type TrackedEvent = {
  /**
   * Event name
   */
  event: string;

  /**
   * User identifier
   */
  userId: string;

  /**
   * Company identifier
   */
  companyId?: string;

  /**
   * Event attributes
   */
  attributes?: Record<string, any>;

  context?: PayloadContext;
};

export type PayloadContext = {
  active?: boolean;
};

interface Config {
  apiBaseUrl: string;
  appBaseUrl: string;
  sseBaseUrl: string;
  enableTracking: boolean;
}

export type ToolbarOptions =
  | boolean
  | {
      show?: boolean;
      position?: ToolbarPosition;
    };

export type FeatureDefinitions = Readonly<Array<string>>;

/**
 * BucketClient initialization options.
 */
export interface InitOptions {
  /**
   * Publishable key for authentication
   */
  publishableKey: string;

  /**
   * User related context. If you provide `id` Bucket will enrich the evaluation context with user attributes on Bucket servers.
   */
  user?: UserContext;

  /**
   * Company related context. If you provide `id` Bucket will enrich the evaluation context with company attributes on Bucket servers.
   */
  company?: CompanyContext;

  /**
   * Context not related to users or companies
   */
  otherContext?: Record<string, any>;

  /**
   * You can provide a logger to see the logs of the network calls.
   * This is undefined by default.
   * For debugging purposes you can just set the browser console to this property:
   * ```javascript
   * options.logger = window.console;
   * ```
   */
  logger?: Logger;

  /**
   * @deprecated
   * Use `apiBaseUrl` instead.
   */
  host?: string;

  /**
   * Base URL of Bucket servers. You can override this to use your mocked server.
   */
  apiBaseUrl?: string;

  /**
   * Base URL of the Bucket web app. Links open ín this app by default.
   */
  appBaseUrl?: string;

  /**
   * @deprecated
   * Use `sseBaseUrl` instead.
   */
  sseHost?: string;

  /**
   * Base URL of Bucket servers for SSE connections used by AutoFeedback.
   */
  sseBaseUrl?: string;

  /**
   * AutoFeedback specific configuration
   */
  feedback?: FeedbackOptions;

  /**
   * Feature flag specific configuration
   */
  features?: FeaturesOptions;

  /**
   * Version of the SDK
   */
  sdkVersion?: string;
  enableTracking?: boolean;

<<<<<<< HEAD
  toolbar?: ToolbarOptions;
=======
  /**
   * Toolbar configuration (alpha)
   * @ignore
   */
  toolbar?: ToolbarOptions;
  /**
   * Local-first definition of features (alpha)
   * @ignore
   */
>>>>>>> fb38c71b
  featureList?: FeatureDefinitions;
}

const defaultConfig: Config = {
  apiBaseUrl: API_BASE_URL,
  appBaseUrl: APP_BASE_URL,
  sseBaseUrl: SSE_REALTIME_BASE_URL,
  enableTracking: true,
};

export interface Feature {
  /**
   * Result of feature flag evaluation
   */
  isEnabled: boolean;

  /**
   * Function to send analytics events for this feature
   *
   */
  track: () => Promise<Response | undefined>;
  requestFeedback: (
    options: Omit<RequestFeedbackData, "featureKey" | "featureId">,
  ) => void;
}

function shouldShowToolbar(opts: InitOptions) {
  const toolbarOpts = opts.toolbar;
  if (typeof toolbarOpts === "boolean") return toolbarOpts;
  if (typeof toolbarOpts?.show === "boolean") return toolbarOpts.show;

  return (
    opts.featureList !== undefined && window?.location?.hostname === "localhost"
  );
}

/**
 * BucketClient lets you interact with the Bucket API.
 *
 * @typeparam FeatureDef - The type of the feature definitions. If not set it defaults to `Record<string, RawFeature>` which means the BucketClient doesn't have any type information about the features. This parameter is useful with code generated types from the @bucketco/cli.
 * @typeparam FeatureKey - An internal type to represent the keys of the feature definitions. Automatically defaults to the keys of the feature definitions.
 *
 */
export class BucketClient<
  FeatureDef extends RawFeatures = Record<string, RawFeature>,
  FeatureKey extends Extract<keyof FeatureDef, string> = Extract<
    keyof FeatureDef,
    string
  >,
> {
  private publishableKey: string;
  private context: BucketContext;
  private config: Config;
  private requestFeedbackOptions: Partial<RequestFeedbackOptions>;
  private httpClient: HttpClient;

  private autoFeedback: AutoFeedback | undefined;
  private autoFeedbackInit: Promise<void> | undefined;
  private featuresClient: FeaturesClient;

  public readonly logger: Logger;
  /**
   * Create a new BucketClient instance.
   */
  constructor(opts: InitOptions) {
    this.publishableKey = opts.publishableKey;
    this.logger =
      opts?.logger ?? loggerWithPrefix(quietConsoleLogger, "[Bucket]");
    this.context = {
      user: opts?.user?.id ? opts.user : undefined,
      company: opts?.company?.id ? opts.company : undefined,
      otherContext: opts?.otherContext,
    };

    this.config = {
      apiBaseUrl: opts?.apiBaseUrl ?? opts?.host ?? defaultConfig.apiBaseUrl,
      appBaseUrl: opts?.appBaseUrl ?? opts?.host ?? defaultConfig.appBaseUrl,
      sseBaseUrl: opts?.sseBaseUrl ?? opts?.sseHost ?? defaultConfig.sseBaseUrl,
      enableTracking: opts?.enableTracking ?? defaultConfig.enableTracking,
    };

    const feedbackOpts = handleDeprecatedFeedbackOptions(opts?.feedback);

    this.requestFeedbackOptions = {
      position: feedbackOpts?.ui?.position,
      translations: feedbackOpts?.ui?.translations,
    };

    this.httpClient = new HttpClient(this.publishableKey, {
      baseUrl: this.config.apiBaseUrl,
      sdkVersion: opts?.sdkVersion,
    });

    this.featuresClient = new FeaturesClient(
      this.httpClient,
      // API expects `other` and we have `otherContext`.
      {
        user: this.context.user,
        company: this.context.company,
        other: this.context.otherContext,
      },
      opts?.featureList || [],
      this.logger,
    );

    if (
      this.context?.user &&
      !isNode && // do not prompt on server-side
      feedbackOpts?.enableAutoFeedback !== false // default to on
    ) {
      if (isMobile) {
        this.logger.warn(
          "Feedback prompting is not supported on mobile devices",
        );
      } else {
        this.autoFeedback = new AutoFeedback(
          this.config.sseBaseUrl,
          this.logger,
          this.httpClient,
          feedbackOpts?.autoFeedbackHandler,
          String(this.context.user?.id),
          feedbackOpts?.ui?.position,
          feedbackOpts?.ui?.translations,
        );
      }
    }

    if (shouldShowToolbar(opts)) {
      this.logger.info("opening toolbar toggler");
      showToolbarToggle({
        bucketClient: this as unknown as BucketClient,
        position:
          typeof opts.toolbar === "object" ? opts.toolbar.position : undefined,
      });
    }
  }

  /**
   * Initialize the Bucket SDK.
   *
   * Must be called before calling other SDK methods.
   */
  async initialize() {
    if (this.autoFeedback) {
      // do not block on automated feedback surveys initialization
      this.autoFeedbackInit = this.autoFeedback.initialize().catch((e) => {
        this.logger.error("error initializing automated feedback surveys", e);
      });
    }

    await this.featuresClient.initialize();

    if (this.context.user && this.config.enableTracking) {
      this.user().catch((e) => {
        this.logger.error("error sending user", e);
      });
    }

    if (this.context.company && this.config.enableTracking) {
      this.company().catch((e) => {
        this.logger.error("error sending company", e);
      });
    }
  }

  /**
   * Get the current configuration.
   */
  getConfig() {
    return this.config;
  }

  /**
   * Update the user context.
   * Performs a shallow merge with the existing user context.
   * Attempting to update the user ID will log a warning and be ignored.
   *
   * @param user
   */
  async updateUser(user: { [key: string]: string | number | undefined }) {
    if (user.id && user.id !== this.context.user?.id) {
      this.logger.warn(
        "ignoring attempt to update the user ID. Re-initialize the BucketClient with a new user ID instead.",
      );
      return;
    }

    this.context.user = {
      ...this.context.user,
      ...user,
      id: user.id ?? this.context.user?.id,
    };
    void this.user();
    await this.featuresClient.setContext(this.context);
  }

  /**
   * Update the company context.
   * Performs a shallow merge with the existing company context.
   * Attempting to update the company ID will log a warning and be ignored.
   *
   * @param company
   */
  async updateCompany(company: { [key: string]: string | number | undefined }) {
    if (company.id && company.id !== this.context.company?.id) {
      this.logger.warn(
        "ignoring attempt to update the company ID. Re-initialize the BucketClient with a new company ID instead.",
      );
      return;
    }
    this.context.company = {
      ...this.context.company,
      ...company,
      id: company.id ?? this.context.company?.id,
    };
    void this.company();
    await this.featuresClient.setContext(this.context);
  }

  /**
   * Update the company context.
   * Performs a shallow merge with the existing company context.
   * Updates to the company ID will be ignored.
   */
  async updateOtherContext(otherContext: {
    [key: string]: string | number | undefined;
  }) {
    this.context.otherContext = {
      ...this.context.otherContext,
      ...otherContext,
    };
    await this.featuresClient.setContext(this.context);
  }

  /**
   * Register a callback to be called when the features are updated.
   * Features are not guaranteed to have actually changed when the callback is called.
   *
   * Calling `client.stop()` will remove all listeners added here.
   *
   * @param cb this will be called when the features are updated.
   */
  onFeaturesUpdated(cb: () => void) {
    return this.featuresClient.onUpdated(cb);
  }

  /**
   * Track an event in Bucket.
   *
   * @param eventName The name of the event
   * @param attributes Any attributes you want to attach to the event
   */
  async track(eventName: string, attributes?: Record<string, any> | null) {
    if (!this.context.user) {
      this.logger.warn("'track' call ignored. No user context provided");
      return;
    }
    if (!this.config.enableTracking) {
      this.logger.warn("'track' call ignored. 'enableTracking' is false");
      return;
    }

    const payload: TrackedEvent = {
      userId: String(this.context.user.id),
      event: eventName,
    };
    if (attributes) payload.attributes = attributes;
    if (this.context.company?.id)
      payload.companyId = String(this.context.company?.id);

    const res = await this.httpClient.post({ path: `/event`, body: payload });
    this.logger.debug(`sent event`, res);
    return res;
  }

  /**
   * Submit user feedback to Bucket. Must include either `score` or `comment`, or both.
   *
   * @returns
   */
  async feedback(payload: Feedback) {
    const userId =
      payload.userId ||
      (this.context.user?.id ? String(this.context.user?.id) : undefined);
    const companyId =
      payload.companyId ||
      (this.context.company?.id ? String(this.context.company?.id) : undefined);

    return await feedback(this.httpClient, this.logger, {
      userId,
      companyId,
      ...payload,
    });
  }

  /**
   * Display the Bucket feedback form UI programmatically.
   *
   * This can be used to collect feedback from users in Bucket in cases where Automated Feedback Surveys isn't appropriate.
   *
   * @param options
   */
  requestFeedback(options: RequestFeedbackData) {
    if (!this.context.user?.id) {
      this.logger.error(
        "`requestFeedback` call ignored. No `user` context provided at initialization",
      );
      return;
    }

    const featureId = "featureId" in options ? options.featureId : undefined;
    const featureKey = "featureKey" in options ? options.featureKey : undefined;

    if (!featureId && !featureKey) {
      this.logger.error(
        "`requestFeedback` call ignored. No `featureId` or `featureKey` provided",
      );
      return;
    }

    const feedbackData = {
      featureId,
      featureKey,
      companyId:
        options.companyId ||
        (this.context.company?.id
          ? String(this.context.company?.id)
          : undefined),
      source: "widget" as const,
    } as Feedback;

    // Wait a tick before opening the feedback form,
    // to prevent the same click from closing it.
    setTimeout(() => {
      feedbackLib.openFeedbackForm({
        key: (featureKey || featureId)!,
        title: options.title,
        position: options.position || this.requestFeedbackOptions.position,
        translations:
          options.translations || this.requestFeedbackOptions.translations,
        openWithCommentVisible: options.openWithCommentVisible,
        onClose: options.onClose,
        onDismiss: options.onDismiss,
        onScoreSubmit: async (data) => {
          const res = await this.feedback({
            ...feedbackData,
            ...data,
          });

          if (res) {
            const json = await res.json();
            return { feedbackId: json.feedbackId };
          }
          return { feedbackId: undefined };
        },
        onSubmit: async (data) => {
          // Default onSubmit handler
          await this.feedback({
            ...feedbackData,
            ...data,
          });

          options.onAfterSubmit?.(data);
        },
      });
    }, 1);
  }

  /**
   * Returns a map of enabled features.
   * Accessing a feature will *not* send a check event
   * and `isEnabled` does not take any feature overrides
   * into account.
   *
   * @returns Map of features
   */
  getFeatures(): Record<FeatureKey, RawFeature> {
    return this.featuresClient.getFeatures() as Record<
      keyof FeatureDef,
      RawFeature
    >;
  }

  /**
   * Return a feature. Accessing `isEnabled` will automatically send a `check` event.
   * @returns A feature
   */
  getFeature(key: FeatureKey): Feature {
    const f = this.getFeatures()[key];

    const fClient = this.featuresClient;
    const value = f?.isEnabledOverride ?? f?.isEnabled ?? false;

    return {
      get isEnabled() {
        fClient
          .sendCheckEvent({
            key,
            version: f?.targetingVersion,
            value,
          })
          .catch(() => {
            // ignore
          });
        return value;
      },
      track: () => this.track(key),
      requestFeedback: (
        options: Omit<RequestFeedbackData, "featureKey" | "featureId">,
      ) => {
        this.requestFeedback({
          featureKey: key,
          ...options,
        });
      },
    };
  }

  setFeatureOverride(key: FeatureKey, isEnabled: boolean | null) {
    this.featuresClient.setFeatureOverride(key, isEnabled);
  }

  getFeatureOverride(key: FeatureKey): boolean | null {
    return this.featuresClient.getFeatureOverride(key);
  }

  sendCheckEvent(checkEvent: CheckEvent) {
    return this.featuresClient.sendCheckEvent(checkEvent);
  }

  /**
   * Stop the SDK.
   * This will stop any automated feedback surveys.
   * It will also stop the features client, including removing
   * any onFeaturesUpdated listeners.
   *
   **/
  async stop() {
    if (this.autoFeedback) {
      // ensure fully initialized before stopping
      await this.autoFeedbackInit;
      this.autoFeedback.stop();
    }

    this.featuresClient.stop();
  }

  /**
   * Send attributes to Bucket for the current user
   */
  private async user() {
    if (!this.context.user) {
      this.logger.warn(
        "`user` call ignored. No user context provided at initialization",
      );
      return;
    }

    const { id, ...attributes } = this.context.user;
    const payload: User = {
      userId: String(id),
      attributes,
    };
    const res = await this.httpClient.post({ path: `/user`, body: payload });
    this.logger.debug(`sent user`, res);
    return res;
  }

  /**
   * Send attributes to Bucket for the current company.
   */
  private async company() {
    if (!this.context.user) {
      this.logger.warn(
        "`company` call ignored. No user context provided at initialization",
      );
      return;
    }

    if (!this.context.company) {
      this.logger.warn(
        "`company` call ignored. No company context provided at initialization",
      );
      return;
    }

    const { id, ...attributes } = this.context.company;
    const payload: Company = {
      userId: String(this.context.user.id),
      companyId: String(id),
      attributes,
    };

    const res = await this.httpClient.post({ path: `/company`, body: payload });
    this.logger.debug(`sent company`, res);
    return res;
  }
}<|MERGE_RESOLUTION|>--- conflicted
+++ resolved
@@ -185,9 +185,6 @@
   sdkVersion?: string;
   enableTracking?: boolean;
 
-<<<<<<< HEAD
-  toolbar?: ToolbarOptions;
-=======
   /**
    * Toolbar configuration (alpha)
    * @ignore
@@ -197,7 +194,6 @@
    * Local-first definition of features (alpha)
    * @ignore
    */
->>>>>>> fb38c71b
   featureList?: FeatureDefinitions;
 }
 
