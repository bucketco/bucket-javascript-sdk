import flushPromises from "flush-promises";
import {
  afterEach,
  beforeAll,
  beforeEach,
  describe,
  expect,
  it,
  test,
  vi,
} from "vitest";

import { evaluateFeatureRules } from "@bucketco/flag-evaluation";

import { BoundBucketClient, BucketClient } from "../src";
import {
  API_BASE_URL,
  BATCH_INTERVAL_MS,
  BATCH_MAX_SIZE,
  FEATURE_EVENT_RATE_LIMITER_WINDOW_SIZE_MS,
  FEATURES_REFETCH_MS,
  SDK_VERSION,
  SDK_VERSION_HEADER_NAME,
} from "../src/config";
import fetchClient from "../src/fetch-http-client";
import { subscribe as triggerOnExit } from "../src/flusher";
import { newRateLimiter } from "../src/rate-limiter";
import { ClientOptions, Context, FeaturesAPIResponse } from "../src/types";

const BULK_ENDPOINT = "https://api.example.com/bulk";

vi.mock("@bucketco/flag-evaluation", async (importOriginal) => {
  const original = (await importOriginal()) as any;
  return {
    ...original,
    evaluateFeatureRules: vi.fn(),
  };
});

vi.mock("../src/rate-limiter", async (importOriginal) => {
  const original = (await importOriginal()) as any;

  return {
    ...original,
    newRateLimiter: vi.fn(original.newRateLimiter),
  };
});

vi.mock("../src/flusher", () => ({
  subscribe: vi.fn(),
}));

const user = {
  id: "user123",
  age: 1,
  name: "John",
};

const company = {
  id: "company123",
  employees: 100,
  name: "Acme Inc.",
};

const event = {
  event: "feature-event",
  attrs: { key: "value" },
};

const otherContext = { custom: "context", key: "value" };
const logger = {
  debug: vi.fn(),
  info: vi.fn(),
  warn: vi.fn(),
  error: vi.fn(),
};
const httpClient = { post: vi.fn(), get: vi.fn() };

const fallbackFeatures = ["key"];

const validOptions: ClientOptions = {
  secretKey: "validSecretKeyWithMoreThan22Chars",
  apiBaseUrl: "https://api.example.com/",
  logger,
  httpClient,
  fallbackFeatures,
  batchOptions: {
    maxSize: 99,
    intervalMs: 100,
    flushOnExit: false,
  },
  offline: false,
};

const expectedHeaders = {
  [SDK_VERSION_HEADER_NAME]: SDK_VERSION,
  "Content-Type": "application/json",
  Authorization: `Bearer ${validOptions.secretKey}`,
};

const featureDefinitions: FeaturesAPIResponse = {
  features: [
    {
      key: "feature1",
      targeting: {
        version: 1,
        rules: [
          {
            filter: {
              type: "context" as const,
              field: "company.id",
              operator: "IS",
              values: ["company123"],
            },
          },
        ],
      },
      config: {
        version: 1,
        variants: [
          {
            filter: {
              type: "context",
              field: "company.id",
              operator: "IS",
              values: ["company123"],
            },
            key: "config-1",
            default: true,
            payload: { something: "else" },
          },
        ],
      },
    },
    {
      key: "feature2",
      targeting: {
        version: 2,
        rules: [
          {
            filter: {
              type: "group" as const,
              operator: "and",
              filters: [
                {
                  type: "context" as const,
                  field: "company.id",
                  operator: "IS",
                  values: ["company123"],
                },
                {
                  partialRolloutThreshold: 0.5,
                  partialRolloutAttribute: "attributeKey",
                  type: "rolloutPercentage" as const,
                  key: "feature2",
                },
              ],
            },
          },
        ],
      },
    },
  ],
};

const evaluatedFeatures = [
  {
    feature: { key: "feature1", version: 1 },
    value: true,
    context: {},
    config: {
      key: "config-1",
      payload: { something: "else" },
      ruleEvaluationResults: [true],
      missingContextFields: [],
    },
    ruleEvaluationResults: [true],
    missingContextFields: [],
  },
  {
    feature: { key: "feature2", version: 2 },
    value: false,
    context: {},
    ruleEvaluationResults: [false, false],
    missingContextFields: ["one", "two"],
  },
];

describe("BucketClient", () => {
  afterEach(() => {
    vi.clearAllMocks();
  });

  describe("constructor", () => {
    it("should initialize with no options", async () => {
      const secretKeyEnv = process.env.BUCKET_SECRET_KEY;
      process.env.BUCKET_SECRET_KEY = "validSecretKeyWithMoreThan22Chars";
      try {
        const bucketInstance = new BucketClient();
        expect(bucketInstance).toBeInstanceOf(BucketClient);
      } finally {
        process.env.BUCKET_SECRET_KEY = secretKeyEnv;
      }
    });

    it("should accept fallback features as an array", async () => {
      const bucketInstance = new BucketClient({
        secretKey: "validSecretKeyWithMoreThan22Chars",
        fallbackFeatures: ["feature1", "feature2"],
      });

      expect(bucketInstance["_config"].fallbackFeatures).toEqual({
        feature1: {
          isEnabled: true,
          key: "feature1",
        },
        feature2: {
          isEnabled: true,
          key: "feature2",
        },
      });
    });

    it("should accept fallback features as an object", async () => {
      const bucketInstance = new BucketClient({
        secretKey: "validSecretKeyWithMoreThan22Chars",
        fallbackFeatures: {
          feature1: true,
          feature2: {
            isEnabled: true,
            config: {
              key: "config1",
              payload: { value: true },
            },
          },
        },
      });

      expect(bucketInstance["_config"].fallbackFeatures).toStrictEqual({
        feature1: {
          key: "feature1",
          config: undefined,
          isEnabled: true,
        },
        feature2: {
          key: "feature2",
          isEnabled: true,
          config: {
            key: "config1",
            payload: { value: true },
          },
        },
      });
    });

    it("should create a client instance with valid options", () => {
      const client = new BucketClient(validOptions);

      expect(client).toBeInstanceOf(BucketClient);
      expect(client["_config"].apiBaseUrl).toBe("https://api.example.com/");
      expect(client["_config"].refetchInterval).toBe(FEATURES_REFETCH_MS);
      expect(client["_config"].staleWarningInterval).toBe(
        FEATURES_REFETCH_MS * 5,
      );
      expect(client["_config"].logger).toBeDefined();
      expect(client["_config"].httpClient).toBe(validOptions.httpClient);
      expect(client["_config"].headers).toEqual(expectedHeaders);
      expect(client["_config"].batchBuffer).toMatchObject({
        maxSize: 99,
        intervalMs: 100,
      });

      expect(client["_config"].fallbackFeatures).toEqual({
        key: {
          key: "key",
          isEnabled: true,
        },
      });
    });

    it("should route messages to the supplied logger", () => {
      const client = new BucketClient(validOptions);

      const actualLogger = client["_config"].logger!;
      actualLogger.debug("debug message");
      actualLogger.info("info message");
      actualLogger.warn("warn message");
      actualLogger.error("error message");

      expect(logger.debug).toHaveBeenCalledWith(
        expect.stringMatching("debug message"),
      );
      expect(logger.info).toHaveBeenCalledWith(
        expect.stringMatching("info message"),
      );
      expect(logger.warn).toHaveBeenCalledWith(
        expect.stringMatching("warn message"),
      );
      expect(logger.error).toHaveBeenCalledWith(
        expect.stringMatching("error message"),
      );
    });

    it("should create a client instance with default values for optional fields", () => {
      const client = new BucketClient({
        secretKey: "validSecretKeyWithMoreThan22Chars",
      });

      expect(client["_config"].apiBaseUrl).toBe(API_BASE_URL);
      expect(client["_config"].refetchInterval).toBe(FEATURES_REFETCH_MS);
      expect(client["_config"].staleWarningInterval).toBe(
        FEATURES_REFETCH_MS * 5,
      );
      expect(client["_config"].httpClient).toBe(fetchClient);
      expect(client["_config"].headers).toEqual(expectedHeaders);
      expect(client["_config"].fallbackFeatures).toBeUndefined();
      expect(client["_config"].batchBuffer).toMatchObject({
        maxSize: BATCH_MAX_SIZE,
        intervalMs: BATCH_INTERVAL_MS,
      });
    });

    it("should throw an error if options are invalid", () => {
      let invalidOptions: any = null;
      expect(() => new BucketClient(invalidOptions)).toThrow(
        "options must be an object",
      );

      invalidOptions = { ...validOptions, secretKey: "shortKey" };
      expect(() => new BucketClient(invalidOptions)).toThrow(
        "invalid secretKey specified",
      );

      invalidOptions = { ...validOptions, host: 123 };
      expect(() => new BucketClient(invalidOptions)).toThrow(
        "host must be a string",
      );

      invalidOptions = {
        ...validOptions,
        logger: "invalidLogger" as any,
      };
      expect(() => new BucketClient(invalidOptions)).toThrow(
        "logger must be an object",
      );

      invalidOptions = {
        ...validOptions,
        httpClient: "invalidHttpClient" as any,
      };
      expect(() => new BucketClient(invalidOptions)).toThrow(
        "httpClient must be an object",
      );

      invalidOptions = {
        ...validOptions,
        batchOptions: "invalid" as any,
      };
      expect(() => new BucketClient(invalidOptions)).toThrow(
        "batchOptions must be an object",
      );

      invalidOptions = {
        ...validOptions,
        fallbackFeatures: "invalid" as any,
      };
      expect(() => new BucketClient(invalidOptions)).toThrow(
        "fallbackFeatures must be an array or object",
      );
    });

    it("should create a new feature events rate-limiter", () => {
      const client = new BucketClient(validOptions);

      expect(client["_config"].rateLimiter).toBeDefined();
      expect(newRateLimiter).toHaveBeenCalledWith(
        FEATURE_EVENT_RATE_LIMITER_WINDOW_SIZE_MS,
      );
    });

    it("should not register an exit flush handler if `batchOptions.flushOnExit` is false", () => {
      new BucketClient({
        ...validOptions,
        batchOptions: { ...validOptions.batchOptions, flushOnExit: false },
      });

      expect(triggerOnExit).not.toHaveBeenCalled();
    });

    it("should not register an exit flush handler if `offline` is true", () => {
      new BucketClient({
        ...validOptions,
        offline: true,
      });

      expect(triggerOnExit).not.toHaveBeenCalled();
    });

    it.each([undefined, true])(
      "should register an exit flush handler if `batchOptions.flushOnExit` is `%s`",
      (flushOnExit) => {
        new BucketClient({
          ...validOptions,
          batchOptions: { ...validOptions.batchOptions, flushOnExit },
        });

        expect(triggerOnExit).toHaveBeenCalledWith(expect.any(Function));
      },
    );

    it.each([
      ["https://api.example.com", "https://api.example.com/bulk"],
      ["https://api.example.com/", "https://api.example.com/bulk"],
      ["https://api.example.com/path", "https://api.example.com/path/bulk"],
      ["https://api.example.com/path/", "https://api.example.com/path/bulk"],
    ])(
      "should build the URLs correctly %s -> %s",
      async (apiBaseUrl, expectedUrl) => {
        const client = new BucketClient({
          ...validOptions,
          apiBaseUrl,
        });

        await client.updateUser("user_id");
        await client.flush();

        expect(httpClient.post).toHaveBeenCalledWith(
          expectedUrl,
          expect.any(Object),
          expect.any(Object),
        );
      },
    );
  });

  describe("bindClient", () => {
    const client = new BucketClient(validOptions);
    const context = {
      user,
      company,
      other: otherContext,
    };

    beforeEach(() => {
      vi.mocked(httpClient.post).mockResolvedValue({ body: { success: true } });
      client["_config"].rateLimiter.clear(true);
    });

    it("should return a new client instance with the `user`, `company` and `other` set", async () => {
      const newClient = client.bindClient(context);
      await client.flush();

      expect(newClient.user).toEqual(user);
      expect(newClient.company).toEqual(company);
      expect(newClient.otherContext).toEqual(otherContext);

      expect(newClient).toBeInstanceOf(BoundBucketClient);
      expect(newClient).not.toBe(client); // Ensure a new instance is returned
      expect(newClient["_options"]).toEqual({
        enableTracking: true,
        ...context,
      });
    });

    it("should update user in Bucket when called", async () => {
      client.bindClient({ user: context.user });
      await client.flush();

      const { id: _, ...attributes } = context.user;

      expect(httpClient.post).toHaveBeenCalledWith(
        BULK_ENDPOINT,
        expectedHeaders,
        [
          {
            type: "user",
            userId: user.id,
            attributes: attributes,
            context: undefined,
          },
        ],
      );

      expect(httpClient.post).toHaveBeenCalledOnce();
    });

    it("should update company in Bucket when called", async () => {
      client.bindClient({ company: context.company, meta: { active: true } });
      await client.flush();

      const { id: _, ...attributes } = context.company;

      expect(httpClient.post).toHaveBeenCalledWith(
        BULK_ENDPOINT,
        expectedHeaders,
        [
          {
            type: "company",
            companyId: company.id,
            attributes: attributes,
            context: {
              active: true,
            },
          },
        ],
      );

      expect(httpClient.post).toHaveBeenCalledOnce();
    });

    it("should not update `company` or `user` in Bucket when `enableTracking` is `false`", async () => {
      client.bindClient({
        user: context.user,
        company: context.company,
        enableTracking: false,
      });

      await client.flush();

      expect(httpClient.post).not.toHaveBeenCalled();
    });

    it("should throw an error if `user` is invalid", () => {
      expect(() =>
        client.bindClient({ user: "bad_attributes" as any }),
      ).toThrow("validation failed: user must be an object if given");
      expect(() => client.bindClient({ user: { id: {} as any } })).toThrow(
        "validation failed: user.id must be a string or number if given",
      );
    });

    it("should throw an error if `company` is invalid", () => {
      expect(() =>
        client.bindClient({ company: "bad_attributes" as any }),
      ).toThrow("validation failed: company must be an object if given");
      expect(() => client.bindClient({ company: { id: {} as any } })).toThrow(
        "validation failed: company.id must be a string or number if given",
      );
    });

    it("should throw an error if `other` is invalid", () => {
      expect(() =>
        client.bindClient({ other: "bad_attributes" as any }),
      ).toThrow("validation failed: other must be an object");
    });

    it("should throw an error if `enableTracking` is invalid", () => {
      expect(() =>
        client.bindClient({ enableTracking: "bad_attributes" as any }),
      ).toThrow("validation failed: enableTracking must be a boolean");
    });

    it("should allow context without id", () => {
      const c = client.bindClient({
        user: { id: undefined, name: "userName" },
        company: { id: undefined, name: "companyName" },
      });
      expect(c.user?.id).toBeUndefined();
      expect(c.company?.id).toBeUndefined();
    });
  });

  describe("updateUser", () => {
    const client = new BucketClient(validOptions);

    beforeEach(() => {
      client["_config"].rateLimiter.clear(true);
    });

    // try with both string and number IDs
    test.each([
      { id: "user123", age: 1, name: "John" },
      { id: 42, age: 1, name: "John" },
    ])("should successfully update the user", async (testUser) => {
      const response = { status: 200, body: { success: true } };
      httpClient.post.mockResolvedValue(response);

      await client.updateUser(testUser.id, {
        attributes: { age: 2, brave: false },
        meta: {
          active: true,
        },
      });

      await client.flush();

      expect(httpClient.post).toHaveBeenCalledWith(
        BULK_ENDPOINT,
        expectedHeaders,
        [
          {
            type: "user",
            userId: testUser.id,
            attributes: { age: 2, brave: false },
            context: { active: true },
          },
        ],
      );

      expect(logger.debug).toHaveBeenCalledWith(
        expect.stringMatching("post request to "),
        response,
      );
    });

    it("should log an error if the post request throws", async () => {
      const error = new Error("Network error");
      httpClient.post.mockRejectedValue(error);

      await client.updateUser(user.id);
      await client.flush();

      expect(logger.error).toHaveBeenCalledWith(
        expect.stringMatching("post request to .* failed with error"),
        error,
      );
    });

    it("should log if API call returns false", async () => {
      const response = { status: 200, body: { success: false } };

      httpClient.post.mockResolvedValue(response);

      await client.updateUser(user.id);
      await client.flush();

      expect(logger.warn).toHaveBeenCalledWith(
        expect.stringMatching("invalid response received from server for"),
        response,
      );
    });

    it("should throw an error if opts are not valid or the user is not set", async () => {
      await expect(
        client.updateUser(user.id, "bad_opts" as any),
      ).rejects.toThrow("validation failed: options must be an object");

      await expect(
        client.updateUser(user.id, { attributes: "bad_attributes" as any }),
      ).rejects.toThrow("attributes must be an object");

      await expect(
        client.updateUser(user.id, { meta: "bad_meta" as any }),
      ).rejects.toThrow("meta must be an object");
    });
  });

  describe("updateCompany", () => {
    const client = new BucketClient(validOptions);

    beforeEach(() => {
      client["_config"].rateLimiter.clear(true);
    });

    test.each([
      {
        id: "company123",
        employees: 100,
        name: "Acme Inc.",
        userId: "user123",
      },
      { id: 42, employees: 100, name: "Acme Inc.", userId: 42 },
    ])(`should successfully update the company`, async (testCompany) => {
      const response = { status: 200, body: { success: true } };
      httpClient.post.mockResolvedValue(response);

      await client.updateCompany(testCompany.id, {
        attributes: { employees: 200, bankrupt: false },
        meta: { active: true },
        userId: testCompany.userId,
      });

      await client.flush();

      expect(httpClient.post).toHaveBeenCalledWith(
        BULK_ENDPOINT,
        expectedHeaders,
        [
          {
            type: "company",
            companyId: testCompany.id,
            attributes: { employees: 200, bankrupt: false },
            context: { active: true },
            userId: testCompany.userId,
          },
        ],
      );

      expect(logger.debug).toHaveBeenCalledWith(
        expect.stringMatching("post request to .*"),
        response,
      );
    });

    it("should log an error if the post request throws", async () => {
      const error = new Error("Network error");
      httpClient.post.mockRejectedValue(error);

      await client.updateCompany(company.id, {});
      await client.flush();

      expect(logger.error).toHaveBeenCalledWith(
        expect.stringMatching("post request to .* failed with error"),
        error,
      );
    });

    it("should log an error if API responds with success: false", async () => {
      const response = {
        status: 200,
        body: { success: false },
      };

      httpClient.post.mockResolvedValue(response);

      await client.updateCompany(company.id, {});
      await client.flush();

      expect(logger.warn).toHaveBeenCalledWith(
        expect.stringMatching("invalid response received from server for"),
        response,
      );
    });

    it("should throw an error if company is not valid", async () => {
      await expect(
        client.updateCompany(company.id, "bad_opts" as any),
      ).rejects.toThrow("validation failed: options must be an object");

      await expect(
        client.updateCompany(company.id, {
          attributes: "bad_attributes" as any,
        }),
      ).rejects.toThrow("attributes must be an object");

      await expect(
        client.updateCompany(company.id, { meta: "bad_meta" as any }),
      ).rejects.toThrow("meta must be an object");
    });
  });

  describe("track", () => {
    const client = new BucketClient(validOptions);

    beforeEach(() => {
      client["_config"].rateLimiter.clear(true);
    });

    test.each([
      { id: "user123", age: 1, name: "John" },
      { id: 42, age: 1, name: "John" },
    ])("should successfully track the feature usage", async (testUser) => {
      const response = {
        status: 200,
        body: { success: true },
      };
      httpClient.post.mockResolvedValue(response);

      await client.bindClient({ user: testUser, company }).track(event.event, {
        attributes: event.attrs,
        meta: { active: true },
      });

      await client.flush();
      expect(httpClient.post).toHaveBeenCalledWith(
        BULK_ENDPOINT,
        expectedHeaders,
        [
          expect.objectContaining({
            type: "company",
          }),
          expect.objectContaining({
            type: "user",
          }),
          {
            attributes: {
              key: "value",
            },
            context: {
              active: true,
            },
            event: "feature-event",
            type: "event",
            userId: testUser.id,
            companyId: company.id,
          },
        ],
      );

      expect(logger.debug).toHaveBeenCalledWith(
        expect.stringMatching("post request to"),
        response,
      );
    });

    it("should successfully track the feature usage including user and company", async () => {
      httpClient.post.mockResolvedValue({
        status: 200,
        body: { success: true },
      });

      await client.bindClient({ user }).track(event.event, {
        companyId: "otherCompanyId",
        attributes: event.attrs,
        meta: { active: true },
      });

      await client.flush();
      expect(httpClient.post).toHaveBeenCalledWith(
        BULK_ENDPOINT,
        expectedHeaders,
        [
          expect.objectContaining({
            type: "user",
          }),
          {
            attributes: {
              key: "value",
            },
            context: {
              active: true,
            },
            event: "feature-event",
            companyId: "otherCompanyId",
            type: "event",
            userId: "user123",
          },
        ],
      );
    });

    it("should log an error if the post request fails", async () => {
      const error = new Error("Network error");
      httpClient.post.mockRejectedValue(error);

      await client.bindClient({ user }).track(event.event);
      await client.flush();

      expect(logger.error).toHaveBeenCalledWith(
        expect.stringMatching("post request to .* failed with error"),
        error,
      );
    });

    it("should log if the API call returns false", async () => {
      const response = {
        status: 200,
        body: { success: false },
      };

      httpClient.post.mockResolvedValue(response);

      await client.bindClient({ user }).track(event.event);
      await client.flush();

      expect(logger.warn).toHaveBeenCalledWith(
        expect.stringMatching("invalid response received from server for "),
        response,
      );
    });

    it("should log if user is not set", async () => {
      const boundClient = client.bindClient({ company });

      await boundClient.track("hello");

      expect(httpClient.post).not.toHaveBeenCalled();
      expect(logger.warn).toHaveBeenCalledWith(
        expect.stringMatching("no user set, cannot track event"),
      );
    });

    it("should throw an error if event is invalid", async () => {
      const boundClient = client.bindClient({ company, user });

      await expect(boundClient.track(undefined as any)).rejects.toThrow(
        "event must be a string",
      );
      await expect(boundClient.track(1 as any)).rejects.toThrow(
        "event must be a string",
      );

      await expect(
        boundClient.track(event.event, "bad_opts" as any),
      ).rejects.toThrow("validation failed: options must be an object");

      await expect(
        boundClient.track(event.event, {
          attributes: "bad_attributes" as any,
        }),
      ).rejects.toThrow("attributes must be an object");

      await expect(
        boundClient.track(event.event, { meta: "bad_meta" as any }),
      ).rejects.toThrow("meta must be an object");
    });
  });

  describe("user", () => {
    it("should return the undefined if user was not set", () => {
      const client = new BucketClient(validOptions).bindClient({ company });
      expect(client.user).toBeUndefined();
    });

    it("should return the user if user was associated", () => {
      const client = new BucketClient(validOptions).bindClient({ user });

      expect(client.user).toEqual(user);
    });
  });

  describe("company", () => {
    it("should return the undefined if company was not set", () => {
      const client = new BucketClient(validOptions).bindClient({ user });
      expect(client.company).toBeUndefined();
    });

    it("should return the user if company was associated", () => {
      const client = new BucketClient(validOptions).bindClient({ company });

      expect(client.company).toEqual(company);
    });
  });

  describe("otherContext", () => {
    it("should return the undefined if custom context was not set", () => {
      const client = new BucketClient(validOptions).bindClient({ company });
      expect(client.otherContext).toBeUndefined();
    });

    it("should return the user if custom context was associated", () => {
      const client = new BucketClient(validOptions).bindClient({
        other: otherContext,
      });

      expect(client.otherContext).toEqual(otherContext);
    });
  });

  describe("initialize", () => {
    it("should initialize the client", async () => {
      const client = new BucketClient(validOptions);

      const cache = {
        refresh: vi.fn(),
        get: vi.fn(),
      };

      vi.spyOn(client as any, "getFeaturesCache").mockReturnValue(cache);

      await client.initialize();
      await client.initialize();
      await client.initialize();

      expect(cache.refresh).toHaveBeenCalledTimes(1);
      expect(cache.get).not.toHaveBeenCalled();
    });

    it("should set up the cache object", async () => {
      const client = new BucketClient(validOptions);
      expect(client["_config"].featuresCache).toBeUndefined();

      await client.initialize();
      expect(client["_config"].featuresCache).toBeTypeOf("object");
    });

    it("should call the backend to obtain features", async () => {
      const client = new BucketClient(validOptions);
      await client.initialize();

      expect(httpClient.get).toHaveBeenCalledWith(
        `https://api.example.com/features`,
        expectedHeaders,
      );
    });
  });

  describe("flush", () => {
    it("should flush all bulk data", async () => {
      const client = new BucketClient(validOptions);

      await client.updateUser(user.id, { attributes: { age: 2 } });
      await client.updateUser(user.id, { attributes: { age: 3 } });
      await client.updateUser(user.id, { attributes: { name: "Jane" } });

      await client.flush();

      expect(httpClient.post).toHaveBeenCalledWith(
        BULK_ENDPOINT,
        expectedHeaders,
        [
          {
            type: "user",
            userId: user.id,
            attributes: { age: 2 },
          },
          {
            type: "user",
            userId: user.id,
            attributes: { age: 3 },
          },
          {
            type: "user",
            userId: user.id,
            attributes: { name: "Jane" },
          },
        ],
      );
    });

    it("should not flush all bulk data if `offline` is true", async () => {
      const client = new BucketClient({
        ...validOptions,
        offline: true,
      });

      await client.updateUser(user.id, { attributes: { age: 2 } });
      await client.flush();

      expect(httpClient.post).not.toHaveBeenCalled();
    });
  });

  describe("getFeature", () => {
    let client: BucketClient;
<<<<<<< HEAD
=======
    let featureEvalSequence: Record<string, boolean>;
>>>>>>> 62b55a86

    beforeEach(async () => {
      httpClient.get.mockResolvedValue({
        ok: true,
        status: 200,
        body: {
          success: true,
          ...featureDefinitions,
        },
      });

      client = new BucketClient(validOptions);

      featureEvalSequence = {};
      vi.mocked(evaluateFeatureRules).mockImplementation(
        ({ featureKey, context }) => {
          const evalFeature = evaluatedFeatures.find(
            (f) => f.feature.key === featureKey,
          )!;

          if (featureEvalSequence[featureKey]) {
            return {
              value: evalFeature.config && {
                key: evalFeature.config.key,
                payload: evalFeature.config.payload,
              },
              featureKey,
              context: context,
              ruleEvaluationResults: evalFeature.config?.ruleEvaluationResults,
              missingContextFields: evalFeature.config?.missingContextFields,
            };
          }

          featureEvalSequence[featureKey] = true;
          return {
            value: evalFeature.value,
            featureKey,
            context: context,
            ruleEvaluationResults: evalFeature.ruleEvaluationResults,
            missingContextFields: evalFeature.missingContextFields,
          };
        },
      );

      httpClient.post.mockResolvedValue({
        status: 200,
        body: { success: true },
      });
    });

    it("returns a feature", async () => {
      await client.initialize();
      const feature = client.getFeature(
        {
          company,
          user,
          other: otherContext,
        },
        "feature1",
      );

      expect(feature).toStrictEqual({
        key: "feature1",
        isEnabled: true,
        config: {
          key: "config-1",
          payload: { something: "else" },
        },
        track: expect.any(Function),
      });
    });

    it("`track` sends all expected events when `enableTracking` is `true`", async () => {
      const context = {
        company,
        user,
        other: otherContext,
      };

      // test that the feature is returned
      await client.initialize();
      const feature = client.getFeature(
        {
          ...context,
          meta: {
            active: true,
          },
          enableTracking: true,
        },
        "feature1",
      );

      await feature.track();
      await client.flush();

      expect(httpClient.post).toHaveBeenCalledWith(
        BULK_ENDPOINT,
        expectedHeaders,
        [
          {
            attributes: {
              employees: 100,
              name: "Acme Inc.",
            },
            companyId: "company123",
            context: {
              active: true,
            },
            type: "company",
          },
          {
            attributes: {
              age: 1,
              name: "John",
            },
            context: {
              active: true,
            },
            type: "user",
            userId: "user123",
          },
          {
            type: "feature-flag-event",
            action: "evaluate",
            key: "feature1",
            targetingVersion: 1,
            evalContext: context,
            evalResult: true,
            evalRuleResults: [true],
            evalMissingFields: [],
          },
          {
            type: "feature-flag-event",
            action: "evaluate-config",
            key: "feature1",
            targetingVersion: 1,
            evalContext: context,
            evalResult: {
              key: "config-1",
              payload: {
                something: "else",
              },
            },
            evalRuleResults: [true],
            evalMissingFields: [],
          },
          {
            type: "feature-flag-event",
            action: "evaluate",
            key: "feature2",
            targetingVersion: 2,
            evalContext: context,
            evalResult: false,
            evalRuleResults: [false, false],
            evalMissingFields: ["one", "two"],
          },
          {
            type: "event",
            event: "feature1",
            userId: user.id,
            companyId: company.id,
          },
        ],
      );
    });

    it("`isEnabled` should send a `check` event with evaluate details", async () => {
      const context = {
        company,
        user,
        other: otherContext,
      };

      // test that the feature is returned
      await client.initialize();
      const feature = client.getFeature(context, "feature2");

      // trigger `check` event
      expect(feature.isEnabled).toBe(false);

      await client.flush();

      expect(httpClient.post).toHaveBeenCalledWith(
        BULK_ENDPOINT,
        expectedHeaders,
        [
          expect.objectContaining({ type: "company" }),
          expect.objectContaining({ type: "user" }),
          expect.objectContaining({
            type: "feature-flag-event",
            action: "evaluate",
            key: "feature1",
          }),
          expect.objectContaining({
            type: "feature-flag-event",
            action: "evaluate-config",
            key: "feature1",
          }),
          expect.objectContaining({
            type: "feature-flag-event",
            action: "evaluate",
            key: "feature2",
          }),
          {
            type: "feature-flag-event",
            action: "check",
<<<<<<< HEAD
            evalContext: {
              company: {
                employees: 100,
                id: "company123",
                name: "Acme Inc.",
              },
              other: {
                custom: "context",
                key: "value",
              },
              user: {
                age: 1,
                id: "user123",
                name: "John",
              },
            },
            evalMissingFields: ["one", "two"],
            evalResult: false,
            evalRuleResults: [false, false],
            key: "feature2",
            targetingVersion: 2,
=======
            key: "feature1",
            targetingVersion: 1,
            evalResult: true,
            evalContext: context,
            evalRuleResults: [true],
            evalMissingFields: [],
          },
        ],
      );
    });

    it("`config` sends `check` event", async () => {
      const context = {
        company,
        user,
        other: otherContext,
      };

      // test that the feature is returned
      await client.initialize();
      const feature = client.getFeature(context, "feature1");

      // trigger `check` event
      expect(feature.config).toBeDefined();

      await client.flush();

      expect(httpClient.post).toHaveBeenCalledWith(
        BULK_ENDPOINT,
        expectedHeaders,
        [
          expect.objectContaining({ type: "company" }),
          expect.objectContaining({ type: "user" }),
          expect.objectContaining({
            type: "feature-flag-event",
            action: "evaluate",
            key: "feature1",
          }),
          expect.objectContaining({
            type: "feature-flag-event",
            action: "evaluate-config",
            key: "feature1",
          }),
          expect.objectContaining({
            type: "feature-flag-event",
            action: "evaluate",
            key: "feature2",
          }),
          {
            type: "feature-flag-event",
            action: "check-config",
            key: "feature1",
            evalResult: {
              key: "config-1",
              payload: {
                something: "else",
              },
            },
            targetingVersion: 1,
            evalContext: context,
            evalRuleResults: [true],
            evalMissingFields: [],
>>>>>>> 62b55a86
          },
        ],
      );
    });

    it("all events should be sent for undefined or local features", async () => {
      const context: Context = {
        company,
        user,
        other: otherContext,
      };

      // test that the feature is returned
      await client.initialize();
      const feature = client.getFeature(context, "unknown-feature");

      // trigger `check` event
      expect(feature.isEnabled).toBe(false);

      await feature.track();
      await client.flush();

      expect(httpClient.post).toHaveBeenCalledWith(
        BULK_ENDPOINT,
        expectedHeaders,
        [
          expect.objectContaining({
            type: "company",
          }),
          expect.objectContaining({
            type: "user",
          }),
          expect.objectContaining({
            type: "feature-flag-event",
            action: "evaluate",
            key: "feature1",
          }),
          expect.objectContaining({
<<<<<<< HEAD
=======
            type: "feature-flag-event",
            action: "evaluate-config",
            key: "feature1",
          }),
          expect.objectContaining({
>>>>>>> 62b55a86
            type: "feature-flag-event",
            action: "evaluate",
            key: "feature2",
          }),
          {
            type: "feature-flag-event",
            evalContext: context,
            action: "check",
            key: "unknown-feature",
            targetingVersion: undefined,
            evalContext: context,
            evalResult: false,
            evalRuleResults: undefined,
            evalMissingFields: undefined,
          },
          {
            type: "event",
            event: "unknown-feature",
            userId: user.id,
            companyId: company.id,
          },
        ],
      );
    });
  });

  describe("getFeatures", () => {
    let client: BucketClient;
    let featureEvalSequence: Record<string, boolean>;

    beforeEach(async () => {
      httpClient.get.mockResolvedValue({
        ok: true,
        status: 200,
        body: {
          success: true,
          ...featureDefinitions,
        },
      });

      client = new BucketClient(validOptions);

      featureEvalSequence = {};
      vi.mocked(evaluateFeatureRules).mockImplementation(
        ({ featureKey, context }) => {
          const evalFeature = evaluatedFeatures.find(
            (f) => f.feature.key === featureKey,
          )!;

          if (featureEvalSequence[featureKey]) {
            return {
              value: evalFeature.config && {
                key: evalFeature.config.key,
                payload: evalFeature.config.payload,
              },
              featureKey,
              context: context,
              ruleEvaluationResults: evalFeature.config?.ruleEvaluationResults,
              missingContextFields: evalFeature.config?.missingContextFields,
            };
          }

          featureEvalSequence[featureKey] = true;
          return {
            value: evalFeature.value,
            featureKey,
            context: context,
            ruleEvaluationResults: evalFeature.ruleEvaluationResults,
            missingContextFields: evalFeature.missingContextFields,
          };
        },
      );

      client["_config"].rateLimiter.clear(true);

      httpClient.post.mockResolvedValue({
        ok: true,
        status: 200,
        body: { success: true },
      });
    });

    it("should return evaluated features", async () => {
      httpClient.post.mockClear(); // not interested in updates

      await client.initialize();
      const result = client.getFeatures({
        company,
        user,
        other: otherContext,
      });

      expect(result).toStrictEqual({
        feature1: {
          key: "feature1",
          isEnabled: true,
          config: {
            key: "config-1",
            payload: {
              something: "else",
            },
          },
          track: expect.any(Function),
        },
        feature2: {
          key: "feature2",
          isEnabled: false,
          config: { key: undefined, payload: undefined },
          track: expect.any(Function),
        },
      });

      await client.flush();

      expect(evaluateFeatureRules).toHaveBeenCalledTimes(3);
      expect(httpClient.post).toHaveBeenCalledTimes(1);

      expect(httpClient.post).toHaveBeenCalledWith(
        BULK_ENDPOINT,
        expectedHeaders,
        [
          expect.objectContaining({ type: "company" }),
          expect.objectContaining({ type: "user" }),
          {
            type: "feature-flag-event",
            action: "evaluate",
            key: "feature1",
            targetingVersion: 1,
            evalContext: {
              company,
              user,
              other: otherContext,
            },
            evalResult: true,
            evalRuleResults: [true],
            evalMissingFields: [],
          },
          {
            type: "feature-flag-event",
            action: "evaluate-config",
            key: "feature1",
            targetingVersion: 1,
            evalContext: {
              company,
              user,
              other: otherContext,
            },
            evalResult: {
              key: "config-1",
              payload: {
                something: "else",
              },
            },
            evalRuleResults: [true],
            evalMissingFields: [],
          },
          {
            type: "feature-flag-event",
            action: "evaluate",
            key: "feature2",
            targetingVersion: 2,
            evalContext: {
              company,
              user,
              other: otherContext,
            },
            evalResult: false,
            evalRuleResults: [false, false],
            evalMissingFields: ["one", "two"],
          },
          {
            action: "check-config",
            evalContext: {
              company,
              user,
              other: otherContext,
            },
            evalResult: {
              key: undefined,
              payload: undefined,
            },
            key: "feature2",
            type: "feature-flag-event",
            targetingVersion: undefined,
            evalRuleResults: undefined,
            evalMissingFields: undefined,
          },
          {
            action: "check",
            evalContext: {
              company,
              user,
              other: otherContext,
            },
            evalResult: false,
            evalContext: {
              company,
              user,
              other: otherContext,
            },
            evalRuleResults: [false, false],
            evalMissingFields: ["one", "two"],
            key: "feature2",
            targetingVersion: 2,
            type: "feature-flag-event",
            evalMissingFields: ["something"],
            evalRuleResults: [false],
          },
          {
            action: "check-config",
            evalContext: {
              company,
              user,
              other: otherContext,
            },
            evalResult: {
              key: "config-1",
              payload: {
                something: "else",
              },
            },
            key: "feature1",
            targetingVersion: 1,
            type: "feature-flag-event",
            evalRuleResults: [true],
            evalMissingFields: [],
          },
          {
            action: "check",
            evalContext: {
              company,
              user,
              other: otherContext,
            },
            evalResult: true,
            evalContext: {
              company,
              user,
              other: otherContext,
            },
            evalRuleResults: [true],
            evalMissingFields: [],
            key: "feature1",
            targetingVersion: 1,
            type: "feature-flag-event",
            evalRuleResults: [true],
            evalMissingFields: [],
          },
        ],
      );
    });

    it("`isEnabled` should send a `check` event with evaluate details", async () => {
      const context = {
        company,
        user,
        other: otherContext,
      };

      // test that the feature is returned
      await client.initialize();
      const features = client.getFeatures(context);

      // trigger `check` event
      expect(features.feature2.isEnabled).toBe(false);

      await client.flush();

      expect(httpClient.post).toHaveBeenCalledWith(
        BULK_ENDPOINT,
        expectedHeaders,
        [
          expect.objectContaining({ type: "company" }),
          expect.objectContaining({ type: "user" }),
          expect.objectContaining({
            type: "feature-flag-event",
            action: "evaluate",
            key: "feature1",
          }),
          expect.objectContaining({
            type: "feature-flag-event",
            action: "evaluate",
            key: "feature2",
          }),
          {
            type: "feature-flag-event",
            action: "check",
            evalContext: {
              company: {
                employees: 100,
                id: "company123",
                name: "Acme Inc.",
              },
              other: {
                custom: "context",
                key: "value",
              },
              user: {
                age: 1,
                id: "user123",
                name: "John",
              },
            },
            evalMissingFields: ["one", "two"],
            evalResult: false,
            evalRuleResults: [false, false],
            key: "feature2",
            targetingVersion: 2,
          },
        ],
      );
    });

    it("should warn about missing context fields", async () => {
      httpClient.post.mockClear();

      await client.initialize();
      client.getFeatures({
        company,
        user,
        other: otherContext,
      });

      expect(logger.warn).toHaveBeenCalledWith(
<<<<<<< HEAD
        expect.stringMatching(
          'feature "feature2" has targeting rules that require the following context fields: "one", "two"',
        ),
=======
        "feature/remote config targeting rules might not be correctly evaluated due to missing context fields.",
        {
          feature2: ["something"],
        },
>>>>>>> 62b55a86
      );
    });

    it("should properly define the rate limiter key", async () => {
      const isAllowedSpy = vi.spyOn(client["_config"].rateLimiter, "isAllowed");

      await client.initialize();
      client.getFeatures({ user, company, other: otherContext });

      expect(isAllowedSpy).toHaveBeenCalledWith(
        "d461e93fe41f6297ab43402d0fc6d63e2444e07d",
      );
    });

    it("should return evaluated features when only user is defined", async () => {
      httpClient.post.mockClear(); // not interested in updates

      await client.initialize();
      const features = client.getFeatures({ user });

      expect(features).toStrictEqual({
        feature1: {
          isEnabled: true,
          key: "feature1",
          config: {
            key: "config-1",
            payload: {
              something: "else",
            },
          },
          track: expect.any(Function),
        },
        feature2: {
          key: "feature2",
          isEnabled: false,
          config: { key: undefined, payload: undefined },
          track: expect.any(Function),
        },
      });

      await client.flush();

      expect(evaluateFeatureRules).toHaveBeenCalledTimes(3);
      expect(httpClient.post).toHaveBeenCalledTimes(1);

      expect(httpClient.post).toHaveBeenCalledWith(
        BULK_ENDPOINT,
        expectedHeaders,
        [
          expect.objectContaining({ type: "user" }),
          expect.objectContaining({
            type: "feature-flag-event",
            action: "evaluate",
            key: "feature1",
            evalContext: {
              user,
            },
          }),
          expect.objectContaining({
            type: "feature-flag-event",
            action: "evaluate-config",
            key: "feature1",
            evalContext: {
              user,
            },
          }),
          expect.objectContaining({
            type: "feature-flag-event",
            action: "evaluate",
            key: "feature2",
            evalContext: {
              user,
            },
<<<<<<< HEAD
            evalResult: false,
            evalRuleResults: [false, false],
            evalMissingFields: ["one", "two"],
          },
          {
            action: "check",
            evalContext: {
              user,
            },
            evalResult: false,
            evalRuleResults: [false, false],
            evalMissingFields: ["one", "two"],
=======
          }),
          expect.objectContaining({
            type: "feature-flag-event",
            action: "check-config",
            evalContext: {
              user,
            },
>>>>>>> 62b55a86
            key: "feature2",
          }),
          expect.objectContaining({
            type: "feature-flag-event",
            action: "check",
            evalContext: {
              user,
            },
<<<<<<< HEAD
            evalResult: true,
            evalRuleResults: [true],
            evalMissingFields: [],
=======
            key: "feature2",
          }),
          expect.objectContaining({
            type: "feature-flag-event",
            action: "check-config",
            evalContext: {
              user,
            },
>>>>>>> 62b55a86
            key: "feature1",
          }),
          expect.objectContaining({
            type: "feature-flag-event",
            action: "check",
            evalContext: {
              user,
            },
            key: "feature1",
          }),
        ],
      );
    });

    it("should return evaluated features when only company is defined", async () => {
      await client.initialize();
      const features = client.getFeatures({ company });

      // expect will trigger the `isEnabled` getter and send a `check` event
      expect(features).toStrictEqual({
        feature1: {
          isEnabled: true,
          key: "feature1",
          config: {
            key: "config-1",
            payload: {
              something: "else",
            },
          },
          track: expect.any(Function),
        },
        feature2: {
          key: "feature2",
          isEnabled: false,
          config: { key: undefined, payload: undefined },
          track: expect.any(Function),
        },
      });

      await client.flush();

      expect(evaluateFeatureRules).toHaveBeenCalledTimes(3);
      expect(httpClient.post).toHaveBeenCalledTimes(1);

      expect(httpClient.post).toHaveBeenCalledWith(
        BULK_ENDPOINT,
        expectedHeaders,
        [
          expect.objectContaining({ type: "company" }),
          expect.objectContaining({
            type: "feature-flag-event",
            action: "evaluate",
            key: "feature1",
            evalContext: {
              company,
            },
          }),
          expect.objectContaining({
            type: "feature-flag-event",
            action: "evaluate-config",
            key: "feature1",
            evalContext: {
              company,
            },
          }),
          expect.objectContaining({
            type: "feature-flag-event",
            action: "evaluate",
            key: "feature2",
            evalContext: {
              company,
            },
<<<<<<< HEAD
            evalResult: false,
            evalRuleResults: [false, false],
            evalMissingFields: ["one", "two"],
          },
          {
            action: "check",
            evalResult: false,
            evalContext: {
              company,
            },
            evalRuleResults: [false, false],
            evalMissingFields: ["one", "two"],
=======
          }),
          expect.objectContaining({
            type: "feature-flag-event",
            action: "check-config",
>>>>>>> 62b55a86
            key: "feature2",
            evalContext: {
              company,
            },
          }),
          expect.objectContaining({
            type: "feature-flag-event",
            action: "check",
<<<<<<< HEAD
            evalResult: true,
            evalContext: {
              company,
            },
            evalRuleResults: [true],
            evalMissingFields: [],
=======
            key: "feature2",
            evalContext: {
              company,
            },
          }),
          expect.objectContaining({
            type: "feature-flag-event",
            action: "check-config",
>>>>>>> 62b55a86
            key: "feature1",
            evalContext: {
              company,
            },
          }),
          expect.objectContaining({
            type: "feature-flag-event",
            action: "check",
            key: "feature1",
            evalContext: {
              company,
            },
          }),
        ],
      );
    });

    it("should not send flag events when `enableTracking` is `false`", async () => {
      await client.initialize();
      const features = client.getFeatures({ company, enableTracking: false });

      // expect will trigger the `isEnabled` getter and send a `check` event
      expect(features).toStrictEqual({
        feature1: {
          isEnabled: true,
          key: "feature1",
          config: {
            key: "config-1",
            payload: {
              something: "else",
            },
          },
          track: expect.any(Function),
        },
        feature2: {
          key: "feature2",
          isEnabled: false,
          config: { key: undefined, payload: undefined },
          track: expect.any(Function),
        },
      });

      await client.flush();

      expect(evaluateFeatureRules).toHaveBeenCalledTimes(3);
      expect(httpClient.post).not.toHaveBeenCalled();
    });

    it("should return evaluated features when only other context is defined", async () => {
      await client.initialize();
      client.getFeatures({ other: otherContext });

      await client.flush();

      expect(evaluateFeatureRules).toHaveBeenCalledTimes(3);
      expect(httpClient.post).toHaveBeenCalledTimes(1);

      expect(httpClient.post).toHaveBeenCalledWith(
        BULK_ENDPOINT,
        expectedHeaders,
        [
          {
            type: "feature-flag-event",
            action: "evaluate",
            key: "feature1",
            targetingVersion: 1,
            evalContext: {
              other: otherContext,
            },
            evalResult: true,
            evalRuleResults: [true],
            evalMissingFields: [],
          },
          {
            type: "feature-flag-event",
            action: "evaluate-config",
            evalContext: {
              other: otherContext,
            },
            evalResult: {
              key: "config-1",
              payload: {
                something: "else",
              },
            },
            key: "feature1",
            targetingVersion: 1,
            evalMissingFields: [],
            evalRuleResults: [true],
          },
          {
            type: "feature-flag-event",
            action: "evaluate",
            key: "feature2",
            targetingVersion: 2,
            evalContext: {
              other: otherContext,
            },
            evalResult: false,
            evalRuleResults: [false, false],
            evalMissingFields: ["one", "two"],
          },
        ],
      );
    });

    it("should send `track` with user and company if provided", async () => {
      await client.initialize();
      const feature1 = client.getFeature({ company, user }, "feature1");
      await client.flush();

      await feature1.track();
      await client.flush();

      expect(httpClient.post).toHaveBeenCalledTimes(2);
      expect(httpClient.post).toHaveBeenNthCalledWith(
        1,
        BULK_ENDPOINT,
        expectedHeaders,
        [
          expect.objectContaining({
            type: "company",
          }),
          expect.objectContaining({
            type: "user",
          }),
          expect.objectContaining({
            type: "feature-flag-event",
            action: "evaluate",
            key: "feature1",
            evalContext: {
              company,
              user,
            },
          }),
          expect.objectContaining({
            type: "feature-flag-event",
            action: "evaluate-config",
            key: "feature1",
            evalContext: {
              company,
              user,
            },
          }),
          expect.objectContaining({
            type: "feature-flag-event",
            action: "evaluate",
            key: "feature2",
          }),
        ],
      );
      expect(httpClient.post).toHaveBeenNthCalledWith(
        2,
        BULK_ENDPOINT,
        expectedHeaders,
        [
          {
            companyId: "company123",
            event: "feature1",
            type: "event",
            userId: "user123",
          },
        ],
      );
    });

    it("should send `track` with user if provided", async () => {
      await client.initialize();
      const feature = client.getFeature({ user }, "feature1");

      await client.flush();
      await feature.track();
      await client.flush();

      expect(httpClient.post).toHaveBeenCalledTimes(2);
      expect(httpClient.post).toHaveBeenNthCalledWith(
        1,
        BULK_ENDPOINT,
        expectedHeaders,
        [
          expect.objectContaining({
            type: "user",
          }),
          expect.objectContaining({
            type: "feature-flag-event",
            action: "evaluate",
            key: "feature1",
            evalContext: {
              user,
            },
          }),
          expect.objectContaining({
            type: "feature-flag-event",
            action: "evaluate-config",
            key: "feature1",
            evalContext: {
              user,
            },
          }),
          expect.objectContaining({
            type: "feature-flag-event",
            key: "feature2",
            action: "evaluate",
          }),
        ],
      );
      expect(httpClient.post).toHaveBeenNthCalledWith(
        2,
        BULK_ENDPOINT,
        expectedHeaders,
        [
          {
            event: "feature1",
            type: "event",
            userId: "user123",
          },
        ],
      );
    });

    it("should not send `track` with only company if provided", async () => {
      // we do not accept track events without a userId
      await client.initialize();
      const feature = client.getFeature({ company }, "feature1");

      await feature.track();
      await client.flush();

      expect(httpClient.post).toHaveBeenCalledTimes(1);
      expect(httpClient.post).toHaveBeenCalledWith(
        BULK_ENDPOINT,
        expectedHeaders,
        [
          expect.objectContaining({
            type: "company",
          }),
          expect.objectContaining({
            type: "feature-flag-event",
            action: "evaluate",
            evalContext: {
              company,
            },
          }),
          expect.objectContaining({
            type: "feature-flag-event",
            action: "evaluate-config",
            evalContext: {
              company,
            },
          }),
          expect.objectContaining({
            type: "feature-flag-event",
            action: "evaluate",
          }),
        ],
      );
    });

    it("should use fallback features when `getFeatureDefinitions` returns `undefined`", async () => {
      httpClient.get.mockResolvedValue({
        success: false,
      });

      await client.initialize();
      const result = client.getFeature(
        { user: { id: "user123" }, enableTracking: true },
        "key",
      );

      expect(result).toStrictEqual({
        key: "key",
        isEnabled: true,
        config: { key: undefined, payload: undefined },
        track: expect.any(Function),
      });

      expect(logger.warn).toHaveBeenCalledWith(
        expect.stringMatching(
          "failed to use feature definitions, there are none cached yet. Using fallback features.",
        ),
      );

      await client.flush();

      expect(httpClient.post).toHaveBeenCalledTimes(1);
      expect(httpClient.post).toHaveBeenCalledWith(
        BULK_ENDPOINT,
        expectedHeaders,
        [
          expect.objectContaining({ type: "user" }),
          expect.objectContaining({
            type: "feature-flag-event",
            action: "check-config",
            key: "key",
          }),
          expect.objectContaining({
            type: "feature-flag-event",
            action: "check",
            evalContext: {
              user: { id: "user123" },
            },
            key: "key",
            evalResult: true,
          }),
        ],
      );
    });

    it("should not fail if `sendFeatureEvent` fails to send evaluate event", async () => {
      httpClient.post.mockRejectedValueOnce(new Error("Network error"));

      await client.initialize();
      const features = client.getFeatures({});

      await client.flush();

      expect(logger.error).toHaveBeenCalledWith(
        expect.stringMatching("post request .* failed with error"),
        expect.any(Error),
      );

      expect(features).toStrictEqual({
        feature1: {
          key: "feature1",
          isEnabled: true,
          config: {
            key: "config-1",
            payload: {
              something: "else",
            },
          },
          track: expect.any(Function),
        },
        feature2: {
          key: "feature2",
          isEnabled: false,
          config: { key: undefined, payload: undefined },
          track: expect.any(Function),
        },
      });
    });

    it("should not fail if `sendFeatureEvent` fails to send check event", async () => {
      httpClient.post.mockResolvedValue({
        status: 200,
        body: { success: true },
      });

      await client.initialize();
      httpClient.post.mockRejectedValue(new Error("Network error"));

      const result = client.getFeatures({});

      // Trigger a feature check
      expect(result.feature1).toStrictEqual({
        key: "feature1",
        isEnabled: true,
        track: expect.any(Function),
        config: {
          key: "config-1",
          payload: {
            something: "else",
          },
        },
      });

      await client.flush();

      expect(logger.error).toHaveBeenCalledWith(
        expect.stringMatching("post request .* failed with error"),
        expect.any(Error),
      );
    });

    it("should use feature overrides", async () => {
      await client.initialize();
      const context = { user, company, other: otherContext };

      const pristineResults = client.getFeatures(context);
      expect(pristineResults).toStrictEqual({
        feature1: {
          key: "feature1",
          isEnabled: true,
          config: {
            key: "config-1",
            payload: {
              something: "else",
            },
          },
          track: expect.any(Function),
        },
        feature2: {
          key: "feature2",
          isEnabled: false,
          config: { key: undefined, payload: undefined },
          track: expect.any(Function),
        },
      });

      client.featureOverrides = (_context: Context) => {
        expect(context).toStrictEqual(context);
        return {
          feature1: { isEnabled: false },
          feature2: true,
          feature3: {
            isEnabled: true,
            config: {
              key: "config-1",
              payload: { something: "else" },
            },
          },
        };
      };
      const features = client.getFeatures(context);

      expect(features).toStrictEqual({
        feature1: {
          key: "feature1",
          isEnabled: false,
          config: { key: undefined, payload: undefined },
          track: expect.any(Function),
        },
        feature2: {
          key: "feature2",
          isEnabled: true,
          config: { key: undefined, payload: undefined },
          track: expect.any(Function),
        },
        feature3: {
          key: "feature3",
          isEnabled: true,
          config: {
            key: "config-1",
            payload: { something: "else" },
          },
          track: expect.any(Function),
        },
      });
    });
  });

  describe("getFeaturesRemote", () => {
    let client: BucketClient;

    beforeEach(async () => {
      httpClient.get.mockResolvedValue({
        ok: true,
        status: 200,
        body: {
          success: true,
          remoteContextUsed: true,
          features: {
            feature1: {
              key: "feature1",
              targetingVersion: 1,
              isEnabled: true,
              config: {
                key: "config-1",
                version: 3,
                default: true,
                payload: { something: "else" },
                missingContextFields: ["funny"],
              },
              missingContextFields: ["something", "funny"],
            },
            feature2: {
              key: "feature2",
              targetingVersion: 2,
              isEnabled: false,
<<<<<<< HEAD
              missingContextFields: ["one", "two"],
              ruleEvaluationResults: [false, false],
=======
              missingContextFields: ["another"],
            },
            feature3: {
              key: "feature3",
              targetingVersion: 5,
              isEnabled: true,
>>>>>>> 62b55a86
            },
          },
        },
      });

      client = new BucketClient(validOptions);
    });

    afterEach(() => {
      httpClient.get.mockClear();
    });

    it("should return evaluated features", async () => {
      const result = await client.getFeaturesRemote("c1", "u1", {
        other: otherContext,
      });

      expect(result).toStrictEqual({
        feature1: {
          key: "feature1",
          isEnabled: true,
          config: {
            key: "config-1",
            payload: { something: "else" },
          },
          track: expect.any(Function),
        },
        feature2: {
          key: "feature2",
          isEnabled: false,
          config: { key: undefined, payload: undefined },
          track: expect.any(Function),
        },
        feature3: {
          key: "feature3",
          isEnabled: true,
          config: { key: undefined, payload: undefined },
          track: expect.any(Function),
        },
      });

      expect(httpClient.get).toHaveBeenCalledTimes(1);

      expect(httpClient.get).toHaveBeenCalledWith(
        "https://api.example.com/features/evaluated?context.other.custom=context&context.other.key=value&context.user.id=c1&context.company.id=u1",
        expectedHeaders,
      );
    });

    it("`isEnabled` should send `check` event with details received remotely", async () => {
      const result = await client.getFeaturesRemote("c1", "u1", {
        other: otherContext,
      });

      expect(result.feature2.isEnabled).toBe(false); // force an event
      await client.flush();

      expect(httpClient.post).toHaveBeenCalledWith(
        BULK_ENDPOINT,
        expectedHeaders,
        [
          {
            action: "check",
            key: "feature2",
            targetingVersion: 2,
            type: "feature-flag-event",
            evalContext: {
              user: { id: "c1" },
              company: { id: "u1" },
              other: otherContext,
            },
            evalMissingFields: ["one", "two"],
            evalResult: false,
            evalRuleResults: [false, false],
          },
        ],
      );
    });

    it("should not try to append the context if it's empty", async () => {
      await client.getFeaturesRemote();

      expect(httpClient.get).toHaveBeenCalledTimes(1);

      expect(httpClient.get).toHaveBeenCalledWith(
        "https://api.example.com/features/evaluated?",
        expectedHeaders,
      );
    });

    it("should warn if missing context fields", async () => {
      await client.getFeaturesRemote();
      expect(logger.warn).toHaveBeenCalledWith(
<<<<<<< HEAD
        'feature "feature2" has targeting rules that require the following context fields: "one", "two"',
=======
        "feature/remote config targeting rules might not be correctly evaluated due to missing context fields.",
        {
          feature1: ["something", "funny"],
          "feature1.config": ["funny"],
          feature2: ["another"],
        },
>>>>>>> 62b55a86
      );
    });
  });

  describe("getFeatureRemote", () => {
    let client: BucketClient;

    beforeEach(async () => {
      httpClient.get.mockResolvedValue({
        ok: true,
        status: 200,
        body: {
          success: true,
          remoteContextUsed: true,
          features: {
            feature1: {
              key: "feature1",
              targetingVersion: 1,
              isEnabled: true,
              config: {
                key: "config-1",
                version: 3,
                default: true,
                payload: { something: "else" },
                missingContextFields: ["two"],
              },
              missingContextFields: ["one", "two"],
              ruleEvaluationResults: [true, false],
            },
          },
        },
      });

      client = new BucketClient(validOptions);
    });

    afterEach(() => {
      httpClient.get.mockClear();
    });

    it("`isEnabled` should send `check` event with details received remotely", async () => {
      const result = await client.getFeatureRemote("feature1", "c1", "u1", {
        other: otherContext,
      });

      expect(result.isEnabled).toBe(true); // force an event
      await client.flush();

      expect(httpClient.post).toHaveBeenCalledWith(
        BULK_ENDPOINT,
        expectedHeaders,
        [
          {
            action: "check",
            key: "feature1",
            targetingVersion: 1,
            type: "feature-flag-event",
            evalContext: {
              user: { id: "c1" },
              company: { id: "u1" },
              other: otherContext,
            },
            evalMissingFields: ["one", "two"],
            evalResult: true,
            evalRuleResults: [true, false],
          },
        ],
      );
    });

    it("should return evaluated feature", async () => {
      const result = await client.getFeatureRemote("feature1", "c1", "u1", {
        other: otherContext,
      });

      expect(result).toStrictEqual({
        key: "feature1",
        isEnabled: true,
        track: expect.any(Function),
        config: {
          key: "config-1",
          payload: { something: "else" },
        },
      });

      expect(httpClient.get).toHaveBeenCalledTimes(1);

      expect(httpClient.get).toHaveBeenCalledWith(
        "https://api.example.com/features/evaluated?context.other.custom=context&context.other.key=value&context.user.id=c1&context.company.id=u1&key=feature1",
        expectedHeaders,
      );
    });

    it("should not try to append the context if it's empty", async () => {
      await client.getFeatureRemote("feature1");

      expect(httpClient.get).toHaveBeenCalledWith(
        "https://api.example.com/features/evaluated?key=feature1",
        expectedHeaders,
      );
    });

    it("should warn if missing context fields", async () => {
      await client.getFeatureRemote("feature1");
      expect(logger.warn).toHaveBeenCalledWith(
        "feature/remote config targeting rules might not be correctly evaluated due to missing context fields.",
        {
          feature1: ["one", "two"],
          "feature1.config": ["two"],
        },
      );
    });
  });

  describe("offline mode", () => {
    let client: BucketClient;

    beforeEach(async () => {
      client = new BucketClient({
        ...validOptions,
        offline: true,
        fallbackFeatures: ["feature1", "feature2"],
        featureOverrides: () => ({
          feature1: true,
          feature2: false,
        }),
      });

      await client.initialize();
    });

    it("should send not send or fetch anything", async () => {
      const feature = client.getFeature({ user }, "feature1");

      expect(feature.isEnabled).toBe(true);

      await feature.track();
      await client.flush();

      expect(httpClient.get).toHaveBeenCalledTimes(0);
      expect(httpClient.post).toHaveBeenCalledTimes(0);
    });
  });
});

describe("BoundBucketClient", () => {
  beforeAll(() => {
    const response = {
      status: 200,
      body: { success: true },
    };

    httpClient.post.mockResolvedValue(response);

    httpClient.get.mockResolvedValue({
      status: 200,
      body: {
        success: true,
        ...featureDefinitions,
      },
    });
  });
  const client = new BucketClient(validOptions);

  beforeEach(async () => {
    await flushPromises();
    await client.flush();

    vi.mocked(httpClient.post).mockClear();
    client["_config"].rateLimiter.clear(true);
  });

  it("should create a client instance", () => {
    expect(client).toBeInstanceOf(BucketClient);
  });

  it("should return a new client instance with merged attributes", () => {
    const userOverride = { sex: "male", age: 30 };
    const companyOverride = { employees: 200, bankrupt: false };
    const otherOverride = { key: "new-value" };
    const other = { key: "value" };

    const newClient = client
      .bindClient({
        user,
        company,
        other,
      })
      .bindClient({
        user: { id: user.id, ...userOverride },
        company: { id: company.id, ...companyOverride },
        other: otherOverride,
      });

    expect(newClient["_options"]).toEqual({
      user: { ...user, ...userOverride },
      company: { ...company, ...companyOverride },
      other: { ...other, ...otherOverride },
      enableTracking: true,
    });
  });

  it("should allow using expected methods when bound to user", async () => {
    const boundClient = client.bindClient({ user });
    expect(boundClient.user).toEqual(user);

    expect(
      boundClient.bindClient({ other: otherContext }).otherContext,
    ).toEqual(otherContext);

    boundClient.getFeatures();

    await boundClient.track("feature");
    await client.flush();

    expect(httpClient.post).toHaveBeenCalledWith(
      BULK_ENDPOINT,
      expectedHeaders,
      [
        expect.objectContaining({ type: "user" }),
        {
          event: "feature",
          type: "event",
          userId: "user123",
        },
      ],
    );
  });

  it("should add company ID from the context if not explicitly supplied", async () => {
    const boundClient = client.bindClient({ user, company });

    boundClient.getFeatures();
    await boundClient.track("feature");

    await client.flush();

    expect(httpClient.post).toHaveBeenCalledWith(
      BULK_ENDPOINT,
      expectedHeaders,
      [
        expect.objectContaining({ type: "company" }),
        expect.objectContaining({ type: "user" }),
        {
          companyId: "company123",
          event: "feature",
          type: "event",
          userId: "user123",
        },
      ],
    );
  });

  it("should disable tracking within the client if `enableTracking` is `false`", async () => {
    const boundClient = client.bindClient({
      user,
      company,
      enableTracking: false,
    });

    const { track } = boundClient.getFeature("feature2");
    await track();
    await boundClient.track("feature1");

    await client.flush();

    expect(httpClient.post).not.toHaveBeenCalled();
  });

  it("should allow using expected methods", async () => {
    const boundClient = client.bindClient({ other: { key: "value" } });
    expect(boundClient.otherContext).toEqual({
      key: "value",
    });

    await client.initialize();

    boundClient.getFeatures();
    boundClient.getFeature("feature1");

    await boundClient.flush();
  });

  describe("getFeatureRemote/getFeaturesRemote", () => {
    beforeEach(async () => {
      httpClient.get.mockClear();
      httpClient.get.mockResolvedValue({
        ok: true,
        status: 200,
        body: {
          success: true,
          remoteContextUsed: true,
          features: {
            feature1: {
              key: "feature1",
              targetingVersion: 1,
              isEnabled: true,
              config: {
                key: "config-1",
                version: 3,
                default: true,
                payload: { something: "else" },
                missingContextFields: ["else"],
              },
            },
            feature2: {
              key: "feature2",
              targetingVersion: 2,
              isEnabled: false,
              missingContextFields: ["something"],
            },
          },
        },
      });
    });

    it("should return evaluated features", async () => {
      const boundClient = client.bindClient({
        user,
        company,
        other: otherContext,
      });

      const result = await boundClient.getFeaturesRemote();

      expect(result).toStrictEqual({
        feature1: {
          key: "feature1",
          isEnabled: true,
          config: { key: "config-1", payload: { something: "else" } },
          track: expect.any(Function),
        },
        feature2: {
          key: "feature2",
          isEnabled: false,
          config: { key: undefined, payload: undefined },
          track: expect.any(Function),
        },
      });

      expect(httpClient.get).toHaveBeenCalledTimes(1);

      expect(httpClient.get).toHaveBeenCalledWith(
        "https://api.example.com/features/evaluated?context.user.id=user123&context.user.age=1&context.user.name=John&context.company.id=company123&context.company.employees=100&context.company.name=Acme+Inc.&context.other.custom=context&context.other.key=value",
        expectedHeaders,
      );
    });

    it("should return evaluated feature", async () => {
      const boundClient = client.bindClient({
        user,
        company,
        other: otherContext,
      });

      const result = await boundClient.getFeatureRemote("feature1");

      expect(result).toStrictEqual({
        key: "feature1",
        isEnabled: true,
        config: { key: "config-1", payload: { something: "else" } },
        track: expect.any(Function),
      });

      expect(httpClient.get).toHaveBeenCalledTimes(1);

      expect(httpClient.get).toHaveBeenCalledWith(
        "https://api.example.com/features/evaluated?context.user.id=user123&context.user.age=1&context.user.name=John&context.company.id=company123&context.company.employees=100&context.company.name=Acme+Inc.&context.other.custom=context&context.other.key=value&key=feature1",
        expectedHeaders,
      );
    });
  });
});<|MERGE_RESOLUTION|>--- conflicted
+++ resolved
@@ -1023,10 +1023,7 @@
 
   describe("getFeature", () => {
     let client: BucketClient;
-<<<<<<< HEAD
-=======
     let featureEvalSequence: Record<string, boolean>;
->>>>>>> 62b55a86
 
     beforeEach(async () => {
       httpClient.get.mockResolvedValue({
@@ -1233,7 +1230,398 @@
           {
             type: "feature-flag-event",
             action: "check",
-<<<<<<< HEAD
+            key: "feature1",
+            targetingVersion: 1,
+            evalResult: true,
+            evalContext: context,
+            evalRuleResults: [true],
+            evalMissingFields: [],
+          },
+        ],
+      );
+    });
+
+    it("`config` sends `check` event", async () => {
+      const context = {
+        company,
+        user,
+        other: otherContext,
+      };
+
+      // test that the feature is returned
+      await client.initialize();
+      const feature = client.getFeature(context, "feature1");
+
+      // trigger `check` event
+      expect(feature.config).toBeDefined();
+
+      await client.flush();
+
+      expect(httpClient.post).toHaveBeenCalledWith(
+        BULK_ENDPOINT,
+        expectedHeaders,
+        [
+          expect.objectContaining({ type: "company" }),
+          expect.objectContaining({ type: "user" }),
+          expect.objectContaining({
+            type: "feature-flag-event",
+            action: "evaluate",
+            key: "feature1",
+          }),
+          expect.objectContaining({
+            type: "feature-flag-event",
+            action: "evaluate-config",
+            key: "feature1",
+          }),
+          expect.objectContaining({
+            type: "feature-flag-event",
+            action: "evaluate",
+            key: "feature2",
+          }),
+          {
+            type: "feature-flag-event",
+            action: "check-config",
+            key: "feature1",
+            evalResult: {
+              key: "config-1",
+              payload: {
+                something: "else",
+              },
+            },
+            targetingVersion: 1,
+            evalContext: context,
+            evalRuleResults: [true],
+            evalMissingFields: [],
+          },
+        ],
+      );
+    });
+
+    it("all events should be sent for undefined or local features", async () => {
+      const context: Context = {
+        company,
+        user,
+        other: otherContext,
+      };
+
+      // test that the feature is returned
+      await client.initialize();
+      const feature = client.getFeature(context, "unknown-feature");
+
+      // trigger `check` event
+      expect(feature.isEnabled).toBe(false);
+
+      await feature.track();
+      await client.flush();
+
+      expect(httpClient.post).toHaveBeenCalledWith(
+        BULK_ENDPOINT,
+        expectedHeaders,
+        [
+          expect.objectContaining({
+            type: "company",
+          }),
+          expect.objectContaining({
+            type: "user",
+          }),
+          expect.objectContaining({
+            type: "feature-flag-event",
+            action: "evaluate",
+            key: "feature1",
+          }),
+          expect.objectContaining({
+            type: "feature-flag-event",
+            action: "evaluate-config",
+            key: "feature1",
+          }),
+          expect.objectContaining({
+            type: "feature-flag-event",
+            action: "evaluate",
+            key: "feature2",
+          }),
+          {
+            type: "feature-flag-event",
+            evalContext: context,
+            action: "check",
+            key: "unknown-feature",
+            targetingVersion: undefined,
+            evalContext: context,
+            evalResult: false,
+            evalRuleResults: undefined,
+            evalMissingFields: undefined,
+          },
+          {
+            type: "event",
+            event: "unknown-feature",
+            userId: user.id,
+            companyId: company.id,
+          },
+        ],
+      );
+    });
+  });
+
+  describe("getFeatures", () => {
+    let client: BucketClient;
+    let featureEvalSequence: Record<string, boolean>;
+
+    beforeEach(async () => {
+      httpClient.get.mockResolvedValue({
+        ok: true,
+        status: 200,
+        body: {
+          success: true,
+          ...featureDefinitions,
+        },
+      });
+
+      client = new BucketClient(validOptions);
+
+      featureEvalSequence = {};
+      vi.mocked(evaluateFeatureRules).mockImplementation(
+        ({ featureKey, context }) => {
+          const evalFeature = evaluatedFeatures.find(
+            (f) => f.feature.key === featureKey,
+          )!;
+
+          if (featureEvalSequence[featureKey]) {
+            return {
+              value: evalFeature.config && {
+                key: evalFeature.config.key,
+                payload: evalFeature.config.payload,
+              },
+              featureKey,
+              context: context,
+              ruleEvaluationResults: evalFeature.config?.ruleEvaluationResults,
+              missingContextFields: evalFeature.config?.missingContextFields,
+            };
+          }
+
+          featureEvalSequence[featureKey] = true;
+          return {
+            value: evalFeature.value,
+            featureKey,
+            context: context,
+            ruleEvaluationResults: evalFeature.ruleEvaluationResults,
+            missingContextFields: evalFeature.missingContextFields,
+          };
+        },
+      );
+
+      client["_config"].rateLimiter.clear(true);
+
+      httpClient.post.mockResolvedValue({
+        ok: true,
+        status: 200,
+        body: { success: true },
+      });
+    });
+
+    it("should return evaluated features", async () => {
+      httpClient.post.mockClear(); // not interested in updates
+
+      await client.initialize();
+      const result = client.getFeatures({
+        company,
+        user,
+        other: otherContext,
+      });
+
+      expect(result).toStrictEqual({
+        feature1: {
+          key: "feature1",
+          isEnabled: true,
+          config: {
+            key: "config-1",
+            payload: {
+              something: "else",
+            },
+          },
+          track: expect.any(Function),
+        },
+        feature2: {
+          key: "feature2",
+          isEnabled: false,
+          config: { key: undefined, payload: undefined },
+          track: expect.any(Function),
+        },
+      });
+
+      await client.flush();
+
+      expect(evaluateFeatureRules).toHaveBeenCalledTimes(3);
+      expect(httpClient.post).toHaveBeenCalledTimes(1);
+
+      expect(httpClient.post).toHaveBeenCalledWith(
+        BULK_ENDPOINT,
+        expectedHeaders,
+        [
+          expect.objectContaining({ type: "company" }),
+          expect.objectContaining({ type: "user" }),
+          {
+            type: "feature-flag-event",
+            action: "evaluate",
+            key: "feature1",
+            targetingVersion: 1,
+            evalContext: {
+              company,
+              user,
+              other: otherContext,
+            },
+            evalResult: true,
+            evalRuleResults: [true],
+            evalMissingFields: [],
+          },
+          {
+            type: "feature-flag-event",
+            action: "evaluate-config",
+            key: "feature1",
+            targetingVersion: 1,
+            evalContext: {
+              company,
+              user,
+              other: otherContext,
+            },
+            evalResult: {
+              key: "config-1",
+              payload: {
+                something: "else",
+              },
+            },
+            evalRuleResults: [true],
+            evalMissingFields: [],
+          },
+          {
+            type: "feature-flag-event",
+            action: "evaluate",
+            key: "feature2",
+            targetingVersion: 2,
+            evalContext: {
+              company,
+              user,
+              other: otherContext,
+            },
+            evalResult: false,
+            evalRuleResults: [false, false],
+            evalMissingFields: ["one", "two"],
+          },
+          {
+            action: "check-config",
+            evalContext: {
+              company,
+              user,
+              other: otherContext,
+            },
+            evalResult: {
+              key: undefined,
+              payload: undefined,
+            },
+            key: "feature2",
+            type: "feature-flag-event",
+            targetingVersion: undefined,
+            evalRuleResults: undefined,
+            evalMissingFields: undefined,
+          },
+          {
+            action: "check",
+            evalContext: {
+              company,
+              user,
+              other: otherContext,
+            },
+            evalResult: false,
+            evalContext: {
+              company,
+              user,
+              other: otherContext,
+            },
+            evalRuleResults: [false, false],
+            evalMissingFields: ["one", "two"],
+            key: "feature2",
+            targetingVersion: 2,
+            type: "feature-flag-event",
+            evalMissingFields: ["something"],
+            evalRuleResults: [false],
+          },
+          {
+            action: "check-config",
+            evalContext: {
+              company,
+              user,
+              other: otherContext,
+            },
+            evalResult: {
+              key: "config-1",
+              payload: {
+                something: "else",
+              },
+            },
+            key: "feature1",
+            targetingVersion: 1,
+            type: "feature-flag-event",
+            evalRuleResults: [true],
+            evalMissingFields: [],
+          },
+          {
+            action: "check",
+            evalContext: {
+              company,
+              user,
+              other: otherContext,
+            },
+            evalResult: true,
+            evalContext: {
+              company,
+              user,
+              other: otherContext,
+            },
+            evalRuleResults: [true],
+            evalMissingFields: [],
+            key: "feature1",
+            targetingVersion: 1,
+            type: "feature-flag-event",
+            evalRuleResults: [true],
+            evalMissingFields: [],
+          },
+        ],
+      );
+    });
+
+    it("`isEnabled` should send a `check` event with evaluate details", async () => {
+      const context = {
+        company,
+        user,
+        other: otherContext,
+      };
+
+      // test that the feature is returned
+      await client.initialize();
+      const features = client.getFeatures(context);
+
+      // trigger `check` event
+      expect(features.feature2.isEnabled).toBe(false);
+
+      await client.flush();
+
+      expect(httpClient.post).toHaveBeenCalledWith(
+        BULK_ENDPOINT,
+        expectedHeaders,
+        [
+          expect.objectContaining({ type: "company" }),
+          expect.objectContaining({ type: "user" }),
+          expect.objectContaining({
+            type: "feature-flag-event",
+            action: "evaluate",
+            key: "feature1",
+          }),
+          expect.objectContaining({
+            type: "feature-flag-event",
+            action: "evaluate",
+            key: "feature2",
+          }),
+          {
+            type: "feature-flag-event",
+            action: "check",
             evalContext: {
               company: {
                 employees: 100,
@@ -1255,424 +1643,6 @@
             evalRuleResults: [false, false],
             key: "feature2",
             targetingVersion: 2,
-=======
-            key: "feature1",
-            targetingVersion: 1,
-            evalResult: true,
-            evalContext: context,
-            evalRuleResults: [true],
-            evalMissingFields: [],
-          },
-        ],
-      );
-    });
-
-    it("`config` sends `check` event", async () => {
-      const context = {
-        company,
-        user,
-        other: otherContext,
-      };
-
-      // test that the feature is returned
-      await client.initialize();
-      const feature = client.getFeature(context, "feature1");
-
-      // trigger `check` event
-      expect(feature.config).toBeDefined();
-
-      await client.flush();
-
-      expect(httpClient.post).toHaveBeenCalledWith(
-        BULK_ENDPOINT,
-        expectedHeaders,
-        [
-          expect.objectContaining({ type: "company" }),
-          expect.objectContaining({ type: "user" }),
-          expect.objectContaining({
-            type: "feature-flag-event",
-            action: "evaluate",
-            key: "feature1",
-          }),
-          expect.objectContaining({
-            type: "feature-flag-event",
-            action: "evaluate-config",
-            key: "feature1",
-          }),
-          expect.objectContaining({
-            type: "feature-flag-event",
-            action: "evaluate",
-            key: "feature2",
-          }),
-          {
-            type: "feature-flag-event",
-            action: "check-config",
-            key: "feature1",
-            evalResult: {
-              key: "config-1",
-              payload: {
-                something: "else",
-              },
-            },
-            targetingVersion: 1,
-            evalContext: context,
-            evalRuleResults: [true],
-            evalMissingFields: [],
->>>>>>> 62b55a86
-          },
-        ],
-      );
-    });
-
-    it("all events should be sent for undefined or local features", async () => {
-      const context: Context = {
-        company,
-        user,
-        other: otherContext,
-      };
-
-      // test that the feature is returned
-      await client.initialize();
-      const feature = client.getFeature(context, "unknown-feature");
-
-      // trigger `check` event
-      expect(feature.isEnabled).toBe(false);
-
-      await feature.track();
-      await client.flush();
-
-      expect(httpClient.post).toHaveBeenCalledWith(
-        BULK_ENDPOINT,
-        expectedHeaders,
-        [
-          expect.objectContaining({
-            type: "company",
-          }),
-          expect.objectContaining({
-            type: "user",
-          }),
-          expect.objectContaining({
-            type: "feature-flag-event",
-            action: "evaluate",
-            key: "feature1",
-          }),
-          expect.objectContaining({
-<<<<<<< HEAD
-=======
-            type: "feature-flag-event",
-            action: "evaluate-config",
-            key: "feature1",
-          }),
-          expect.objectContaining({
->>>>>>> 62b55a86
-            type: "feature-flag-event",
-            action: "evaluate",
-            key: "feature2",
-          }),
-          {
-            type: "feature-flag-event",
-            evalContext: context,
-            action: "check",
-            key: "unknown-feature",
-            targetingVersion: undefined,
-            evalContext: context,
-            evalResult: false,
-            evalRuleResults: undefined,
-            evalMissingFields: undefined,
-          },
-          {
-            type: "event",
-            event: "unknown-feature",
-            userId: user.id,
-            companyId: company.id,
-          },
-        ],
-      );
-    });
-  });
-
-  describe("getFeatures", () => {
-    let client: BucketClient;
-    let featureEvalSequence: Record<string, boolean>;
-
-    beforeEach(async () => {
-      httpClient.get.mockResolvedValue({
-        ok: true,
-        status: 200,
-        body: {
-          success: true,
-          ...featureDefinitions,
-        },
-      });
-
-      client = new BucketClient(validOptions);
-
-      featureEvalSequence = {};
-      vi.mocked(evaluateFeatureRules).mockImplementation(
-        ({ featureKey, context }) => {
-          const evalFeature = evaluatedFeatures.find(
-            (f) => f.feature.key === featureKey,
-          )!;
-
-          if (featureEvalSequence[featureKey]) {
-            return {
-              value: evalFeature.config && {
-                key: evalFeature.config.key,
-                payload: evalFeature.config.payload,
-              },
-              featureKey,
-              context: context,
-              ruleEvaluationResults: evalFeature.config?.ruleEvaluationResults,
-              missingContextFields: evalFeature.config?.missingContextFields,
-            };
-          }
-
-          featureEvalSequence[featureKey] = true;
-          return {
-            value: evalFeature.value,
-            featureKey,
-            context: context,
-            ruleEvaluationResults: evalFeature.ruleEvaluationResults,
-            missingContextFields: evalFeature.missingContextFields,
-          };
-        },
-      );
-
-      client["_config"].rateLimiter.clear(true);
-
-      httpClient.post.mockResolvedValue({
-        ok: true,
-        status: 200,
-        body: { success: true },
-      });
-    });
-
-    it("should return evaluated features", async () => {
-      httpClient.post.mockClear(); // not interested in updates
-
-      await client.initialize();
-      const result = client.getFeatures({
-        company,
-        user,
-        other: otherContext,
-      });
-
-      expect(result).toStrictEqual({
-        feature1: {
-          key: "feature1",
-          isEnabled: true,
-          config: {
-            key: "config-1",
-            payload: {
-              something: "else",
-            },
-          },
-          track: expect.any(Function),
-        },
-        feature2: {
-          key: "feature2",
-          isEnabled: false,
-          config: { key: undefined, payload: undefined },
-          track: expect.any(Function),
-        },
-      });
-
-      await client.flush();
-
-      expect(evaluateFeatureRules).toHaveBeenCalledTimes(3);
-      expect(httpClient.post).toHaveBeenCalledTimes(1);
-
-      expect(httpClient.post).toHaveBeenCalledWith(
-        BULK_ENDPOINT,
-        expectedHeaders,
-        [
-          expect.objectContaining({ type: "company" }),
-          expect.objectContaining({ type: "user" }),
-          {
-            type: "feature-flag-event",
-            action: "evaluate",
-            key: "feature1",
-            targetingVersion: 1,
-            evalContext: {
-              company,
-              user,
-              other: otherContext,
-            },
-            evalResult: true,
-            evalRuleResults: [true],
-            evalMissingFields: [],
-          },
-          {
-            type: "feature-flag-event",
-            action: "evaluate-config",
-            key: "feature1",
-            targetingVersion: 1,
-            evalContext: {
-              company,
-              user,
-              other: otherContext,
-            },
-            evalResult: {
-              key: "config-1",
-              payload: {
-                something: "else",
-              },
-            },
-            evalRuleResults: [true],
-            evalMissingFields: [],
-          },
-          {
-            type: "feature-flag-event",
-            action: "evaluate",
-            key: "feature2",
-            targetingVersion: 2,
-            evalContext: {
-              company,
-              user,
-              other: otherContext,
-            },
-            evalResult: false,
-            evalRuleResults: [false, false],
-            evalMissingFields: ["one", "two"],
-          },
-          {
-            action: "check-config",
-            evalContext: {
-              company,
-              user,
-              other: otherContext,
-            },
-            evalResult: {
-              key: undefined,
-              payload: undefined,
-            },
-            key: "feature2",
-            type: "feature-flag-event",
-            targetingVersion: undefined,
-            evalRuleResults: undefined,
-            evalMissingFields: undefined,
-          },
-          {
-            action: "check",
-            evalContext: {
-              company,
-              user,
-              other: otherContext,
-            },
-            evalResult: false,
-            evalContext: {
-              company,
-              user,
-              other: otherContext,
-            },
-            evalRuleResults: [false, false],
-            evalMissingFields: ["one", "two"],
-            key: "feature2",
-            targetingVersion: 2,
-            type: "feature-flag-event",
-            evalMissingFields: ["something"],
-            evalRuleResults: [false],
-          },
-          {
-            action: "check-config",
-            evalContext: {
-              company,
-              user,
-              other: otherContext,
-            },
-            evalResult: {
-              key: "config-1",
-              payload: {
-                something: "else",
-              },
-            },
-            key: "feature1",
-            targetingVersion: 1,
-            type: "feature-flag-event",
-            evalRuleResults: [true],
-            evalMissingFields: [],
-          },
-          {
-            action: "check",
-            evalContext: {
-              company,
-              user,
-              other: otherContext,
-            },
-            evalResult: true,
-            evalContext: {
-              company,
-              user,
-              other: otherContext,
-            },
-            evalRuleResults: [true],
-            evalMissingFields: [],
-            key: "feature1",
-            targetingVersion: 1,
-            type: "feature-flag-event",
-            evalRuleResults: [true],
-            evalMissingFields: [],
-          },
-        ],
-      );
-    });
-
-    it("`isEnabled` should send a `check` event with evaluate details", async () => {
-      const context = {
-        company,
-        user,
-        other: otherContext,
-      };
-
-      // test that the feature is returned
-      await client.initialize();
-      const features = client.getFeatures(context);
-
-      // trigger `check` event
-      expect(features.feature2.isEnabled).toBe(false);
-
-      await client.flush();
-
-      expect(httpClient.post).toHaveBeenCalledWith(
-        BULK_ENDPOINT,
-        expectedHeaders,
-        [
-          expect.objectContaining({ type: "company" }),
-          expect.objectContaining({ type: "user" }),
-          expect.objectContaining({
-            type: "feature-flag-event",
-            action: "evaluate",
-            key: "feature1",
-          }),
-          expect.objectContaining({
-            type: "feature-flag-event",
-            action: "evaluate",
-            key: "feature2",
-          }),
-          {
-            type: "feature-flag-event",
-            action: "check",
-            evalContext: {
-              company: {
-                employees: 100,
-                id: "company123",
-                name: "Acme Inc.",
-              },
-              other: {
-                custom: "context",
-                key: "value",
-              },
-              user: {
-                age: 1,
-                id: "user123",
-                name: "John",
-              },
-            },
-            evalMissingFields: ["one", "two"],
-            evalResult: false,
-            evalRuleResults: [false, false],
-            key: "feature2",
-            targetingVersion: 2,
           },
         ],
       );
@@ -1689,16 +1659,10 @@
       });
 
       expect(logger.warn).toHaveBeenCalledWith(
-<<<<<<< HEAD
-        expect.stringMatching(
-          'feature "feature2" has targeting rules that require the following context fields: "one", "two"',
-        ),
-=======
         "feature/remote config targeting rules might not be correctly evaluated due to missing context fields.",
         {
           feature2: ["something"],
         },
->>>>>>> 62b55a86
       );
     });
 
@@ -1772,20 +1736,22 @@
             evalContext: {
               user,
             },
-<<<<<<< HEAD
-            evalResult: false,
-            evalRuleResults: [false, false],
-            evalMissingFields: ["one", "two"],
-          },
-          {
+          }),
+          expect.objectContaining({
+            type: "feature-flag-event",
+            action: "check-config",
+            evalContext: {
+              user,
+            },
+            key: "feature2",
+          }),
+          expect.objectContaining({
+            type: "feature-flag-event",
             action: "check",
             evalContext: {
               user,
             },
-            evalResult: false,
-            evalRuleResults: [false, false],
-            evalMissingFields: ["one", "two"],
-=======
+            key: "feature2",
           }),
           expect.objectContaining({
             type: "feature-flag-event",
@@ -1793,29 +1759,6 @@
             evalContext: {
               user,
             },
->>>>>>> 62b55a86
-            key: "feature2",
-          }),
-          expect.objectContaining({
-            type: "feature-flag-event",
-            action: "check",
-            evalContext: {
-              user,
-            },
-<<<<<<< HEAD
-            evalResult: true,
-            evalRuleResults: [true],
-            evalMissingFields: [],
-=======
-            key: "feature2",
-          }),
-          expect.objectContaining({
-            type: "feature-flag-event",
-            action: "check-config",
-            evalContext: {
-              user,
-            },
->>>>>>> 62b55a86
             key: "feature1",
           }),
           expect.objectContaining({
@@ -1888,50 +1831,26 @@
             evalContext: {
               company,
             },
-<<<<<<< HEAD
-            evalResult: false,
-            evalRuleResults: [false, false],
-            evalMissingFields: ["one", "two"],
-          },
-          {
+          }),
+          expect.objectContaining({
+            type: "feature-flag-event",
+            action: "check-config",
+            key: "feature2",
+            evalContext: {
+              company,
+            },
+          }),
+          expect.objectContaining({
+            type: "feature-flag-event",
             action: "check",
-            evalResult: false,
+            key: "feature2",
             evalContext: {
               company,
             },
-            evalRuleResults: [false, false],
-            evalMissingFields: ["one", "two"],
-=======
           }),
           expect.objectContaining({
             type: "feature-flag-event",
             action: "check-config",
->>>>>>> 62b55a86
-            key: "feature2",
-            evalContext: {
-              company,
-            },
-          }),
-          expect.objectContaining({
-            type: "feature-flag-event",
-            action: "check",
-<<<<<<< HEAD
-            evalResult: true,
-            evalContext: {
-              company,
-            },
-            evalRuleResults: [true],
-            evalMissingFields: [],
-=======
-            key: "feature2",
-            evalContext: {
-              company,
-            },
-          }),
-          expect.objectContaining({
-            type: "feature-flag-event",
-            action: "check-config",
->>>>>>> 62b55a86
             key: "feature1",
             evalContext: {
               company,
@@ -2401,17 +2320,12 @@
               key: "feature2",
               targetingVersion: 2,
               isEnabled: false,
-<<<<<<< HEAD
-              missingContextFields: ["one", "two"],
-              ruleEvaluationResults: [false, false],
-=======
               missingContextFields: ["another"],
             },
             feature3: {
               key: "feature3",
               targetingVersion: 5,
               isEnabled: true,
->>>>>>> 62b55a86
             },
           },
         },
@@ -2505,16 +2419,12 @@
     it("should warn if missing context fields", async () => {
       await client.getFeaturesRemote();
       expect(logger.warn).toHaveBeenCalledWith(
-<<<<<<< HEAD
-        'feature "feature2" has targeting rules that require the following context fields: "one", "two"',
-=======
         "feature/remote config targeting rules might not be correctly evaluated due to missing context fields.",
         {
           feature1: ["something", "funny"],
           "feature1.config": ["funny"],
           feature2: ["another"],
         },
->>>>>>> 62b55a86
       );
     });
   });
