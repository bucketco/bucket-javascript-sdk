{
  "name": "@bucketco/node-sdk",
<<<<<<< HEAD
  "version": "1.6.0-alpha.0",
=======
  "version": "1.5.2",
>>>>>>> 2fcef62a
  "license": "MIT",
  "repository": {
    "type": "git",
    "url": "https://github.com/bucketco/bucket-javascript-sdk.git"
  },
  "scripts": {
    "dev": "vite",
    "start": "vite",
    "build": "tsc --project tsconfig.build.json",
    "test": "vitest -c vite.config.js",
    "test:ci": "vitest run -c vite.config.js --reporter=default --reporter=junit --outputFile=junit.xml",
    "coverage": "vitest run --coverage",
    "lint": "eslint .",
    "lint:ci": "eslint --output-file eslint-report.json --format json .",
    "prettier": "prettier --check .",
    "format": "yarn lint --fix && yarn prettier --write",
    "preversion": "yarn lint && yarn prettier && yarn vitest run -c vite.config.js && yarn build"
  },
  "files": [
    "dist"
  ],
  "publishConfig": {
    "access": "public"
  },
  "main": "./dist/src/index.js",
  "types": "./dist/types/src/index.d.ts",
  "devDependencies": {
    "@babel/core": "~7.24.7",
    "@bucketco/eslint-config": "~0.0.2",
    "@bucketco/tsconfig": "~0.0.2",
    "@types/node": "^22.12.0",
    "@vitest/coverage-v8": "~1.6.0",
    "c8": "~10.1.0",
    "eslint": "~8.56.0",
    "flush-promises": "~1.0.2",
    "prettier": "~3.3.2",
    "ts-node": "~10.9.2",
    "typescript": "^5.7.3",
    "vite": "~5.3.3",
    "vite-plugin-dts": "~3.9.1",
    "vitest": "~1.6.0"
  },
  "dependencies": {
    "@bucketco/flag-evaluation": "~0.1.0"
  }
}<|MERGE_RESOLUTION|>--- conflicted
+++ resolved
@@ -1,10 +1,6 @@
 {
   "name": "@bucketco/node-sdk",
-<<<<<<< HEAD
-  "version": "1.6.0-alpha.0",
-=======
   "version": "1.5.2",
->>>>>>> 2fcef62a
   "license": "MIT",
   "repository": {
     "type": "git",
