# Bucket Node.js SDK

Node.js, JavaScriptS/Typescript feature flag and tracking client for [Bucket.co](https://bucket.co).

## Installation

Install using `yarn` or `npm` with:

> `yarn add -s @bucketco/node-sdk` or `npm install -s @bucketco/node-sdk`.

Other supported languages/frameworks are in the
[Supported languages](https://docs.bucket.co/quickstart/supported-languages)
documentation pages.

You can also [use the HTTP API directly](https://docs.bucket.co/reference/http-tracking-api)

## Basic usage

To get started you need to obtain a secret key from
[Environment setting view](https://app.bucket.co/envs/{environment}/settings/app-environments)
in **Bucket.co**.

> [!CAUTION]
> Secret keys are meant for use in server side SDKs only.
> Secret keys offer the users the ability to obtain
> information that is often sensitive and thus should not be used in
> client-side applications.

<<<<<<< HEAD
```typescript
=======
Create a `bucket.ts` file containing the following and set up the
BUCKET_SECRET_KEY environment variable:

```ts
>>>>>>> d254eb96
import { BucketClient } from "@bucketco/node-sdk";

// Create a new instance of the client with the secret key. Additional options
// are available, such as supplying a logger and other custom properties.
//
// We recommend that only one global instance of `client` should be created
// to avoid multiple round-trips to our servers.
export const bucketClient = new BucketClient();

// Initialize the client and begin fetching feature targeting definitions.
// You must call this method prior to any calls to `getFeatures()`,
// otherwise an empty object will be returned.
client.initialize().then({
  console.log("Bucket initialized!")
})
```

Once the client is initialized, you can obtain features along with the `isEnabled`
status to indicate whether the feature is targeted for this user/company:

```typescript
// configure the client
const boundClient = client.bindClient({
  user: { id: "john_doe", name: "John Doe" },
  company: { id: "acme_inc", name: "Acme, Inc." },
});

// get the huddle feature using company, user and custom context to
// evaluate the targeting.
const { isEnabled, track } = boundClient.getFeature("huddle");

if (isEnabled) {
  // this is your feature gated code ...
  // send an event when the feature is used:
  track();

  // CAUTION: if you plan to use the event for automated feedback surveys
  // call `flush` immediately after `track`. It can optionally be awaited
  // to guarantee the sent happened.
  boundClient.flush();
}
```

You can also use the `getFeatures` method which returns a map of all features:

```typescript
// get the current features (uses company, user and custom context to
// evaluate the features).
const features = boundClient.getFeatures();
const bothEnabled =
  features.huddle?.isEnabled && features.voiceHuddle?.isEnabled;
```

When using `getFeatures` be careful not to assume that a feature exists, this could
be a dangerous pattern:

```ts
// warning: if the `huddle` feature does not exist because it wasn't created in Bucket
// or because the client was unable to reach our servers for some reason, this will
// cause an exception:
const { isEnabled } = boundClient.getFeatures()["huddle"];
```

## Opting out of tracking

There are use cases in which one does not want to be sending `user`, `company` and
`track` events to Bucket.co. These are usually cases where one is impersonating
another user in the system and does not want to interfere with the data being
collected by Bucket.

To disable tracking, bind the client using `bindClient()` as follows:

```typescript
// bind the client to a given user and company and set `enableTracking` to `false`.
const boundClient = client.bindClient({ user, company, enableTracking: false });

boundClient.track("some event"); // this will not actually send the event to Bucket.

// the following code will not update the `user` nor `company` in Bucket and will
// not send `track` events either.
const { isEnabled, track } = boundClient.getFeature("user-menu");
if (isEnabled) {
  track();
}
```

Another way way to disable tracking without employing a bound client is to call `getFeature()`
or `getFeatures()` by supplying `enableTracking: false` in the context passed to
these functions.

> [!NOTE]
> Note, however, that calling `track`, `updateCompany` or `updateUser` in the `BucketClient`
> will still send tracking data. As such, it is always recommended to use `bindClient`
> when using this SDK.

## High performance feature targeting

The Bucket Node SDK contacts the Bucket servers when you call `initialize`
and downloads the features with their targeting rules.
These rules are then matched against the user/company information you provide
to `getFeatures` (or through `bindClient(..).getFeatures()`). That means the
`getFeatures` call does not need to contact the Bucket servers once initialize
has completed. `BucketClient` will continue to periodically download the
targeting rules from the Bucket servers in the background.

## Configuring

The Bucket `Node.js` SDK can be configured through environment variables or a
configuration file on disk. By default, the SDK searches for `bucketConfig.json`
in the current working directory.

| Option             | Type                    | Description                                                                                                                                                         | Env Var                                           |
| ------------------ | ----------------------- | ------------------------------------------------------------------------------------------------------------------------------------------------------------------- | ------------------------------------------------- |
| `secretKey`        | string                  | The secret key used for authentication with Bucket's servers.                                                                                                       | BUCKET_SECRET_KEY                                 |
| `logLevel`         | string                  | The log level for the SDK (e.g., `"DEBUG"`, `"INFO"`, `"WARN"`, `"ERROR"`). Default: `INFO`                                                                         | BUCKET_LOG_LEVEL                                  |
| `offline`          | boolean                 | Operate in offline mode. Default: `false`, except in tests it will default to `true` based off of the `TEST` env. var.                                              | BUCKET_OFFLINE                                    |
| `host`             | string                  | The host URL for the Bucket servers.                                                                                                                                | BUCKET_HOST                                       |
| `featureOverrides` | Record<string, boolean> | An object specifying feature overrides for testing or local development. See [example/app.test.ts](example/app.test.ts) for how to use `featureOverrides` in tests. | BUCKET_FEATURES_ENABLED, BUCKET_FEATURES_DISABLED |
| `configFile`       | string                  | Load this config file from disk. Default: `bucketConfig.json`                                                                                                       | BUCKET_CONFIG_FILE                                |

Note: BUCKET_FEATURES_ENABLED, BUCKET_FEATURES_DISABLED are comma separated lists of features which will be enabled or disabled respectively.

`bucketConfig.json` example:

```json
{
  secretKey: "...",
  logLevel: "warn",
  offline: true,
  host: "https://proxy.slick-demo.com"
  featureOverrides: {
    huddles: true,
    voiceChat: false
  },
}
```

When using a `bucketConfig.json` for local development, make sure you add it to your
`.gitignore` file. You can also set these options directly in the `BucketClient`
constructor. The precedence for configuration options is as follows, listed in the
order of importance:

1. Options passed along to the constructor directly,
2. Environment variable,
3. The config file.

## Type safe feature flags

To get type checked feature flags, add the list of flags to your `bucket.ts` file.
Any feature look ups will now be checked against the list you maintain.

```typescript
// Extending the Features interface to define the available features
declare module "@bucketco/node-sdk" {
  interface Features {
    "show-todos": boolean;
    "create-todos": boolean;
    "delete-todos": boolean;
  }
}
```

![Type check failed](docs/type-check-failed.png "Type check failed")

## Using with Express

A popular way to integrate the Bucket Node.js SDK is through an express middleware.

```typescript
import bucket from "./bucket";
import express from "express";
import { BoundBucketClient } from "@bucketco/node-sdk";

// Augment the Express types to include a `boundBucketClient` property on the `res.locals` object
// This will allow us to access the BucketClient instance in our route handlers
// without having to pass it around manually
declare global {
  namespace Express {
    interface Locals {
      boundBucketClient: BoundBucketClient;
    }
  }
}

// Add express middleware
app.use((req, res, next) => {
  // Extract the user and company IDs from the request
  // You'll want to use a proper authentication and identification
  // mechanism in a real-world application
  const user = {
    id: req.user?.id,
    name: req.user?.name
    email: req.user?.email
  }

  const company = {
    id: req.user?.companyId
    name: req.user?.companyName
  }

  // Create a new BoundBucketClient instance by calling the `bindClient` method on a `BucketClient` instance
  // This will create a new instance that is bound to the user/company given.
  const boundBucketClient = bucket.bindClient({ user, company });

  // Store the BoundBucketClient instance in the `res.locals` object so we can access it in our route handlers
  res.locals.boundBucketClient = boundBucketClient;
  next();
});

// Now use res.locals.boundBucketClient in your handlers
app.get("/todos", async (_req, res) => {
  const { track, isEnabled } = res.locals.bucketUser.getFeature("show-todos");

  if (!isEnabled) {
    res.status(403).send({"error": "feature inaccessible"})
    return
  }

  ...
}
```

See [example/app.ts](example/app.ts) for a full example.

## Remote flag evaluation with stored context

If you don't want to provide context each time when evaluating feature flags but
rather you would like to utilise the attributes you sent to Bucket previously
(by calling `updateCompany` and `updateUser`) you can do so by calling `getFeaturesRemote`
(or `getFeatureRemote` for a specific feature) with providing just `userId` and `companyId`.
These methods will call Bucket's servers and feature flags will be evaluated remotely
using the stored attributes.

```typescript
// Update user and company attributes
client.updateUser("john_doe", {
  attributes: {
    name: "John O.",
    role: "admin",
  },
});

client.updateCompany("acme_inc", {
  attributes: {
    name: "Acme, Inc",
    tier: "premium"
  },
});
...

// This will evaluate feature flags with respecting the attributes sent previously
const features = await client.getFeaturesRemote("acme_inc", "john_doe");
```

NOTE: User and company attribute updates are processed asynchronously, so there might
be a small delay between when attributes are updated and when they are available
for evaluation.

## Flushing

It is highly recommended that users of this SDK manually call `client.flush()`
method on process shutdown. The SDK employs a batching technique to minimize
the number of calls that are sent to Bucket's servers. During process shutdown,
some messages could be waiting to be sent, and thus, would be discarded if the
buffer is not flushed.

A naive example:

```typescript
process.on("SIGINT", () => {
  console.log("Flushing batch buffer...");
  client.flush().then(() => {
    process.exit(0);
  });
});
```

When you bind a client to a user/company, this data is matched against the
targeting rules. To get accurate targeting, you must ensure that the user/company
information provided is sufficient to match against the targeting rules you've
created. The user/company data is automatically transferred to Bucket. This ensures
that you'll have up-to-date information about companies and users and accurate
targeting information available in Bucket at all time.

## Tracking custom events and setting custom attributes

Tracking allows events and updating user/company attributes in Bucket.
For example, if a customer changes their plan, you'll want Bucket to know about it,
in order to continue to provide up-do-date targeting information in the Bucket interface.

The following example shows how to register a new user, associate it with a company
and finally update the plan they are on.

```typescript
// registers the user with Bucket using the provided unique ID, and
// providing a set of custom attributes (can be anything)
client.updateUser("user_id", {
  attributes: { longTimeUser: true, payingCustomer: false },
});
client.updateCompany("company_id", { userId: "user_id" });

// the user started a voice huddle
client.track("user_id", "huddle", { attributes: { voice: true } });
```

It's also possible to achieve the same through a bound client in the following manner:

```typescript
const boundClient = client.bindClient({
  user: { id: "user_id", longTimeUser: true, payingCustomer: false },
  company: { id: "company_id" },
});

boundClient.track("huddle", { attributes: { voice: true } });
```

Some attributes are used by Bucket to improve the UI, and are recommended
to provide for easier navigation:

- `name` -- display name for `user`/`company`,
- `email` -- the email of the user.

Attributes cannot be nested (multiple levels) and must be either strings,
integers or booleans.

## Managing `Last seen`

By default `updateUser`/`updateCompany` calls automatically update the given
user/company `Last seen` property on Bucket servers.

You can control if `Last seen` should be updated when the events are sent by setting
`meta.active = false`. This is often useful if you
have a background job that goes through a set of companies just to update their
attributes but not their activity.

Example:

```typescript
client.updateUser("john_doe", {
  attributes: { name: "John O." },
  meta: { active: true },
});

client.updateCompany("acme_inc", {
  attributes: { name: "Acme, Inc" },
  meta: { active: false },
});
```

`bindClient()` updates attributes on the Bucket servers but does not automatically
update `Last seen`.

### Zero PII

The Bucket SDK doesn't collect any metadata and HTTP IP addresses are _not_ being
stored. For tracking individual users, we recommend using something like database
ID as userId, as it's unique and doesn't include any PII (personal identifiable
information). If, however, you're using e.g. email address as userId, but prefer
not to send any PII to Bucket, you can hash the sensitive data before sending
it to Bucket:

```typescript
import { sha256 } from 'crypto-hash';

client.updateUser({ userId: await sha256("john_doe"), ... });
```

### Typescript

Types are bundled together with the library and exposed automatically when importing
through a package manager.

## License

> MIT License
> Copyright (c) 2024 Bucket ApS<|MERGE_RESOLUTION|>--- conflicted
+++ resolved
@@ -26,14 +26,10 @@
 > information that is often sensitive and thus should not be used in
 > client-side applications.
 
-<<<<<<< HEAD
-```typescript
-=======
 Create a `bucket.ts` file containing the following and set up the
 BUCKET_SECRET_KEY environment variable:
 
-```ts
->>>>>>> d254eb96
+```typescript
 import { BucketClient } from "@bucketco/node-sdk";
 
 // Create a new instance of the client with the secret key. Additional options
@@ -207,7 +203,8 @@
 import express from "express";
 import { BoundBucketClient } from "@bucketco/node-sdk";
 
-// Augment the Express types to include a `boundBucketClient` property on the `res.locals` object
+// Augment the Express types to include a `boundBucketClient` property on the
+// `res.locals` object.
 // This will allow us to access the BucketClient instance in our route handlers
 // without having to pass it around manually
 declare global {
@@ -234,11 +231,13 @@
     name: req.user?.companyName
   }
 
-  // Create a new BoundBucketClient instance by calling the `bindClient` method on a `BucketClient` instance
+  // Create a new BoundBucketClient instance by calling the `bindClient`
+  // method on a `BucketClient` instance
   // This will create a new instance that is bound to the user/company given.
   const boundBucketClient = bucket.bindClient({ user, company });
 
-  // Store the BoundBucketClient instance in the `res.locals` object so we can access it in our route handlers
+  // Store the BoundBucketClient instance in the `res.locals` object so we
+  // can access it in our route handlers
   res.locals.boundBucketClient = boundBucketClient;
   next();
 });
