--- conflicted
+++ resolved
@@ -76,38 +76,6 @@
 }
 ```
 
-<<<<<<< HEAD
-=======
-You can also use the `getFeatures` method which returns a map of all features:
-
-```typescript
-// get the current features (uses company, user and custom context to
-// evaluate the features).
-const features = boundClient.getFeatures();
-const bothEnabled =
-  features.huddle?.isEnabled && features.voiceHuddle?.isEnabled;
-```
-
-When using `getFeatures` be careful not to assume that a feature exists, this could
-be a dangerous pattern:
-
-```ts
-// warning: if the `huddle` feature does not exist because it wasn't created in Bucket
-// or because the client was unable to reach our servers for some reason, this will
-// cause an exception:
-const { isEnabled } = boundClient.getFeatures()["huddle"];
-```
-
-Another way way to disable tracking without employing a bound client is to call `getFeature()`
-or `getFeatures()` by supplying `enableTracking: false` in the arguments passed to
-these functions.
-
-> [!NOTE]
-> Note, however, that calling `track`, `updateCompany` or `updateUser` in the `BucketClient`
-> will still send tracking data. As such, it is always recommended to use `bindClient`
-> when using this SDK.
-
->>>>>>> 0032e842
 ## High performance feature targeting
 
 The Bucket Node SDK contacts the Bucket servers when you call `initialize`
@@ -120,16 +88,10 @@
 
 ## Configuring
 
-<<<<<<< HEAD
-The Bucket Node.js SDK can be configured through environment variables, a configuration file on disk
-or by passing options to the `BucketClient` constructor.
-
-By default, the SDK searches for `bucketConfig.json` in the current working directory.
-=======
-The Bucket `Node.js` SDK can be configured through environment variables or a
-configuration file on disk. By default, the SDK searches for `bucketConfig.json`
-in the current working directory.
->>>>>>> 0032e842
+The Bucket `Node.js` SDK can be configured through environment variables,
+a configuration file on disk or by passing options to the `BucketClient`
+constructor. By default, the SDK searches for `bucketConfig.json` in the
+current working directory.
 
 | Option             | Type                    | Description                                                                                                                                                         | Env Var                                           |
 | ------------------ | ----------------------- | ------------------------------------------------------------------------------------------------------------------------------------------------------------------- | ------------------------------------------------- |
@@ -314,6 +276,15 @@
 }
 ```
 
+Another way way to disable tracking without employing a bound client is to call `getFeature()`
+or `getFeatures()` by supplying `enableTracking: false` in the arguments passed to
+these functions.
+
+> [!NOTE]
+> Note, however, that calling `track`, `updateCompany` or `updateUser` in the `BucketClient`
+> will still send tracking data. As such, it is always recommended to use `bindClient`
+> when using this SDK.
+
 ## Flushing
 
 It is highly recommended that users of this SDK manually call `client.flush()`
