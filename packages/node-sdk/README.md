--- conflicted
+++ resolved
@@ -56,13 +56,8 @@
 
 ## Basic usage
 
-<<<<<<< HEAD
-To get started you need to obtain your secret key from the [environment settings](https://app.bucket.co/envs/current/settings/app-environments)
+To get started you need to obtain your secret key from the [environment settings](https://app.bucket.co/env-current/settings/app-environments)
 in Reflag.
-=======
-To get started you need to obtain your secret key from the [environment settings](https://app.bucket.co/env-current/settings/app-environments)
-in Bucket.
->>>>>>> 77554125
 
 > [!CAUTION]
 > Secret keys are meant for use in server side SDKs only. Secret keys offer the users the ability to obtain
@@ -70,15 +65,9 @@
 
 Reflag will load settings through the various environment variables automatically (see [Configuring](#configuring) below).
 
-<<<<<<< HEAD
-1. Find the Reflag secret key for your development environment under [environment settings](https://app.bucket.co/envs/current/settings/app-environments) in Reflag.
+1. Find the Reflag secret key for your development environment under [environment settings](https://app.bucket.co/env-current/settings/app-environments) in Reflag.
 2. Set `REFLAG_SECRET_KEY` in your `.env` file
 3. Create a `reflag.ts` file containing the following:
-=======
-1. Find the Bucket secret key for your development environment under [environment settings](https://app.bucket.co/env-current/settings/app-environments) in Bucket.
-2. Set `BUCKET_SECRET_KEY` in your `.env` file
-3. Create a `bucket.ts` file containing the following:
->>>>>>> 77554125
 
 ```typescript
 import { ReflagClient } from "@reflag/node-sdk";
