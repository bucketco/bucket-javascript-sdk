--- conflicted
+++ resolved
@@ -57,14 +57,16 @@
 
 ```typescript
 // configure the client
-<<<<<<< HEAD
 const boundClient = bucketClient.bindClient({
-  user: { id: "john_doe", name: "John Doe" },
-=======
-const boundClient = client.bindClient({
-  user: { id: "john_doe", name: "John Doe", email: "john@acme.com" },
->>>>>>> d4478944
-  company: { id: "acme_inc", name: "Acme, Inc." },
+  user: {
+    id: "john_doe",
+    name: "John Doe",
+    email: "john@acme.com",
+  },
+  company: {
+    id: "acme_inc",
+    name: "Acme, Inc.",
+  },
 });
 
 // get the huddle feature using company, user and custom context to
