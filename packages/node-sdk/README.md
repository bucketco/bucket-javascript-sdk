# Bucket Node.js SDK

Node.js, JavaScriptS/Typescript feature flag and tracking client for [Bucket.co](https://bucket.co).

## Installation

Install using `yarn` or `npm` with:

> `yarn add -s @bucketco/node-sdk` or `npm install -s @bucketco/node-sdk`.

Other supported languages/frameworks are in the
[Supported languages](https://docs.bucket.co/quickstart/supported-languages)
documentation pages.

You can also [use the HTTP API directly](https://docs.bucket.co/reference/http-tracking-api)

## Basic usage

To get started you need to obtain a secret key from
[Environment setting view](https://app.bucket.co/envs/{environment}/settings/app-environments)
in **Bucket.co**.

> [!CAUTION]
> Secret keys are meant for use in server side SDKs only.
> Secret keys offer the users the ability to obtain
> information that is often sensitive and thus should not be used in
> client-side applications.

Create a `bucket.ts` file containing the following and set up the
BUCKET_SECRET_KEY environment variable:

```typescript
import { BucketClient } from "@bucketco/node-sdk";

// Create a new instance of the client with the secret key. Additional options
// are available, such as supplying a logger and other custom properties.
//
// We recommend that only one global instance of `client` should be created
// to avoid multiple round-trips to our servers.
export const bucketClient = new BucketClient();

// Initialize the client and begin fetching feature targeting definitions.
// You must call this method prior to any calls to `getFeatures()`,
// otherwise an empty object will be returned.
client.initialize().then({
  console.log("Bucket initialized!")
})
```

Once the client is initialized, you can obtain features along with the `isEnabled`
status to indicate whether the feature is targeted for this user/company:

<<<<<<< HEAD
_Note_: If `user.id` or `company.id` is not given, the whole `user` or `company` object is ignored.

=======
>>>>>>> 0032e842
```typescript
// configure the client
const boundClient = client.bindClient({
  user: { id: "john_doe", name: "John Doe", email: "john@acme.com" },
  company: { id: "acme_inc", name: "Acme, Inc." },
});

// get the huddle feature using company, user and custom context to
// evaluate the targeting.
const { isEnabled, track } = boundClient.getFeature("huddle");

if (isEnabled) {
  // this is your feature gated code ...
  // send an event when the feature is used:
  track();

  // CAUTION: if you plan to use the event for automated feedback surveys
  // call `flush` immediately after `track`. It can optionally be awaited
  // to guarantee the sent happened.
  boundClient.flush();
}
```

You can also use the `getFeatures` method which returns a map of all features:

```typescript
// get the current features (uses company, user and custom context to
// evaluate the features).
const features = boundClient.getFeatures();
const bothEnabled =
  features.huddle?.isEnabled && features.voiceHuddle?.isEnabled;
```

When using `getFeatures` be careful not to assume that a feature exists, this could
be a dangerous pattern:

```ts
// warning: if the `huddle` feature does not exist because it wasn't created in Bucket
// or because the client was unable to reach our servers for some reason, this will
// cause an exception:
const { isEnabled } = boundClient.getFeatures()["huddle"];
```

<<<<<<< HEAD
## Opting out of tracking

There are use cases in which one does not want to be sending `user`, `company` and
`track` events to Bucket.co. These are usually cases where one is impersonating
another user in the system and does not want to interfere with the data being
collected by Bucket.

To disable tracking, bind the client using `bindClient()` as follows:

```typescript
// bind the client to a given user and company and set `enableTracking` to `false`.
const boundClient = client.bindClient({ user, company, enableTracking: false });

boundClient.track("some event"); // this will not actually send the event to Bucket.

// the following code will not update the `user` nor `company` in Bucket and will
// not send `track` events either.
const { isEnabled, track } = boundClient.getFeature("user-menu");
if (isEnabled) {
  track();
}
```

Another way way to disable tracking without employing a bound client is to call `getFeature()`
or `getFeatures()` by supplying `enableTracking: false` in the context passed to
=======
Another way way to disable tracking without employing a bound client is to call `getFeature()`
or `getFeatures()` by supplying `enableTracking: false` in the arguments passed to
>>>>>>> 0032e842
these functions.

> [!NOTE]
> Note, however, that calling `track`, `updateCompany` or `updateUser` in the `BucketClient`
> will still send tracking data. As such, it is always recommended to use `bindClient`
> when using this SDK.

## High performance feature targeting

The Bucket Node SDK contacts the Bucket servers when you call `initialize`
and downloads the features with their targeting rules.
These rules are then matched against the user/company information you provide
to `getFeatures` (or through `bindClient(..).getFeatures()`). That means the
`getFeatures` call does not need to contact the Bucket servers once initialize
has completed. `BucketClient` will continue to periodically download the
targeting rules from the Bucket servers in the background.

## Configuring

The Bucket `Node.js` SDK can be configured through environment variables or a
configuration file on disk. By default, the SDK searches for `bucketConfig.json`
in the current working directory.

| Option             | Type                    | Description                                                                                                                                                         | Env Var                                           |
| ------------------ | ----------------------- | ------------------------------------------------------------------------------------------------------------------------------------------------------------------- | ------------------------------------------------- |
| `secretKey`        | string                  | The secret key used for authentication with Bucket's servers.                                                                                                       | BUCKET_SECRET_KEY                                 |
| `logLevel`         | string                  | The log level for the SDK (e.g., `"DEBUG"`, `"INFO"`, `"WARN"`, `"ERROR"`). Default: `INFO`                                                                         | BUCKET_LOG_LEVEL                                  |
| `offline`          | boolean                 | Operate in offline mode. Default: `false`, except in tests it will default to `true` based off of the `TEST` env. var.                                              | BUCKET_OFFLINE                                    |
| `host`             | string                  | The host URL for the Bucket servers.                                                                                                                                | BUCKET_HOST                                       |
| `featureOverrides` | Record<string, boolean> | An object specifying feature overrides for testing or local development. See [example/app.test.ts](example/app.test.ts) for how to use `featureOverrides` in tests. | BUCKET_FEATURES_ENABLED, BUCKET_FEATURES_DISABLED |
| `configFile`       | string                  | Load this config file from disk. Default: `bucketConfig.json`                                                                                                       | BUCKET_CONFIG_FILE                                |

Note: BUCKET_FEATURES_ENABLED, BUCKET_FEATURES_DISABLED are comma separated lists of features which will be enabled or disabled respectively.

`bucketConfig.json` example:

```json
{
  secretKey: "...",
  logLevel: "warn",
  offline: true,
  host: "https://proxy.slick-demo.com"
  featureOverrides: {
    huddles: true,
    voiceChat: false
  },
}
```

When using a `bucketConfig.json` for local development, make sure you add it to your
`.gitignore` file. You can also set these options directly in the `BucketClient`
constructor. The precedence for configuration options is as follows, listed in the
order of importance:

1. Options passed along to the constructor directly,
2. Environment variable,
3. The config file.

## Type safe feature flags

To get type checked feature flags, add the list of flags to your `bucket.ts` file.
Any feature look ups will now be checked against the list you maintain.

```typescript
// Extending the Features interface to define the available features
declare module "@bucketco/node-sdk" {
  interface Features {
    "show-todos": boolean;
    "create-todos": boolean;
    "delete-todos": boolean;
  }
}
```

![Type check failed](docs/type-check-failed.png "Type check failed")

## Using with Express

A popular way to integrate the Bucket Node.js SDK is through an express middleware.

```typescript
import bucket from "./bucket";
import express from "express";
import { BoundBucketClient } from "@bucketco/node-sdk";

// Augment the Express types to include a `boundBucketClient` property on the
// `res.locals` object.
// This will allow us to access the BucketClient instance in our route handlers
// without having to pass it around manually
declare global {
  namespace Express {
    interface Locals {
      boundBucketClient: BoundBucketClient;
    }
  }
}

// Add express middleware
app.use((req, res, next) => {
  // Extract the user and company IDs from the request
  // You'll want to use a proper authentication and identification
  // mechanism in a real-world application
  const user = {
    id: req.user?.id,
    name: req.user?.name
    email: req.user?.email
  }

  const company = {
    id: req.user?.companyId
    name: req.user?.companyName
  }

  // Create a new BoundBucketClient instance by calling the `bindClient`
  // method on a `BucketClient` instance
  // This will create a new instance that is bound to the user/company given.
  const boundBucketClient = bucket.bindClient({ user, company });

  // Store the BoundBucketClient instance in the `res.locals` object so we
  // can access it in our route handlers
  res.locals.boundBucketClient = boundBucketClient;
  next();
});

// Now use res.locals.boundBucketClient in your handlers
app.get("/todos", async (_req, res) => {
  const { track, isEnabled } = res.locals.bucketUser.getFeature("show-todos");

  if (!isEnabled) {
    res.status(403).send({"error": "feature inaccessible"})
    return
  }

  ...
}
```

See [example/app.ts](example/app.ts) for a full example.

## Remote flag evaluation with stored context

If you don't want to provide context each time when evaluating feature flags but
rather you would like to utilise the attributes you sent to Bucket previously
(by calling `updateCompany` and `updateUser`) you can do so by calling `getFeaturesRemote`
(or `getFeatureRemote` for a specific feature) with providing just `userId` and `companyId`.
These methods will call Bucket's servers and feature flags will be evaluated remotely
using the stored attributes.

```typescript
// Update user and company attributes
client.updateUser("john_doe", {
  attributes: {
    name: "John O.",
    role: "admin",
  },
});

client.updateCompany("acme_inc", {
  attributes: {
    name: "Acme, Inc",
    tier: "premium"
  },
});
...

// This will evaluate feature flags with respecting the attributes sent previously
const features = await client.getFeaturesRemote("acme_inc", "john_doe");
```

NOTE: User and company attribute updates are processed asynchronously, so there might
be a small delay between when attributes are updated and when they are available
for evaluation.
<<<<<<< HEAD
=======

## Opting out of tracking

There are use cases in which you not want to be sending `user`, `company` and
`track` events to Bucket.co. These are usually cases where you could be impersonating
another user in the system and do not want to interfere with the data being
collected by Bucket.

To disable tracking, bind the client using `bindClient()` as follows:

```typescript
// binds the client to a given user and company and set `enableTracking` to `false`.
const boundClient = client.bindClient({ user, company, enableTracking: false });

boundClient.track("some event"); // this will not actually send the event to Bucket.

// the following code will not update the `user` nor `company` in Bucket and will
// not send `track` events either.
const { isEnabled, track } = boundClient.getFeature("user-menu");
if (isEnabled) {
  track();
}
```
>>>>>>> 0032e842

## Flushing

It is highly recommended that users of this SDK manually call `client.flush()`
method on process shutdown. The SDK employs a batching technique to minimize
the number of calls that are sent to Bucket's servers. During process shutdown,
some messages could be waiting to be sent, and thus, would be discarded if the
buffer is not flushed.

A naive example:

```typescript
process.on("SIGINT", () => {
  console.log("Flushing batch buffer...");
  client.flush().then(() => {
    process.exit(0);
  });
});
```

When you bind a client to a user/company, this data is matched against the
targeting rules. To get accurate targeting, you must ensure that the user/company
information provided is sufficient to match against the targeting rules you've
created. The user/company data is automatically transferred to Bucket. This ensures
that you'll have up-to-date information about companies and users and accurate
targeting information available in Bucket at all time.

## Tracking custom events and setting custom attributes

Tracking allows events and updating user/company attributes in Bucket.
For example, if a customer changes their plan, you'll want Bucket to know about it,
in order to continue to provide up-do-date targeting information in the Bucket interface.

The following example shows how to register a new user, associate it with a company
and finally update the plan they are on.

```typescript
// registers the user with Bucket using the provided unique ID, and
// providing a set of custom attributes (can be anything)
client.updateUser("user_id", {
  attributes: { longTimeUser: true, payingCustomer: false },
});
client.updateCompany("company_id", { userId: "user_id" });

// the user started a voice huddle
client.track("user_id", "huddle", { attributes: { voice: true } });
```

It's also possible to achieve the same through a bound client in the following manner:

```typescript
const boundClient = client.bindClient({
  user: { id: "user_id", longTimeUser: true, payingCustomer: false },
  company: { id: "company_id" },
});

boundClient.track("huddle", { attributes: { voice: true } });
```

Some attributes are used by Bucket to improve the UI, and are recommended
to provide for easier navigation:

- `name` -- display name for `user`/`company`,
- `email` -- the email of the user.

Attributes cannot be nested (multiple levels) and must be either strings,
integers or booleans.

## Managing `Last seen`

By default `updateUser`/`updateCompany` calls automatically update the given
user/company `Last seen` property on Bucket servers.

You can control if `Last seen` should be updated when the events are sent by setting
`meta.active = false`. This is often useful if you
have a background job that goes through a set of companies just to update their
attributes but not their activity.

Example:

```typescript
client.updateUser("john_doe", {
  attributes: { name: "John O." },
  meta: { active: true },
});

client.updateCompany("acme_inc", {
  attributes: { name: "Acme, Inc" },
  meta: { active: false },
});
```

`bindClient()` updates attributes on the Bucket servers but does not automatically
update `Last seen`.

### Zero PII

The Bucket SDK doesn't collect any metadata and HTTP IP addresses are _not_ being
stored. For tracking individual users, we recommend using something like database
ID as userId, as it's unique and doesn't include any PII (personal identifiable
information). If, however, you're using e.g. email address as userId, but prefer
not to send any PII to Bucket, you can hash the sensitive data before sending
it to Bucket:

```typescript
import { sha256 } from 'crypto-hash';

client.updateUser({ userId: await sha256("john_doe"), ... });
```

### Typescript

Types are bundled together with the library and exposed automatically when importing
through a package manager.

## License

> MIT License
> Copyright (c) 2024 Bucket ApS<|MERGE_RESOLUTION|>--- conflicted
+++ resolved
@@ -50,11 +50,8 @@
 Once the client is initialized, you can obtain features along with the `isEnabled`
 status to indicate whether the feature is targeted for this user/company:
 
-<<<<<<< HEAD
 _Note_: If `user.id` or `company.id` is not given, the whole `user` or `company` object is ignored.
 
-=======
->>>>>>> 0032e842
 ```typescript
 // configure the client
 const boundClient = client.bindClient({
@@ -98,36 +95,8 @@
 const { isEnabled } = boundClient.getFeatures()["huddle"];
 ```
 
-<<<<<<< HEAD
-## Opting out of tracking
-
-There are use cases in which one does not want to be sending `user`, `company` and
-`track` events to Bucket.co. These are usually cases where one is impersonating
-another user in the system and does not want to interfere with the data being
-collected by Bucket.
-
-To disable tracking, bind the client using `bindClient()` as follows:
-
-```typescript
-// bind the client to a given user and company and set `enableTracking` to `false`.
-const boundClient = client.bindClient({ user, company, enableTracking: false });
-
-boundClient.track("some event"); // this will not actually send the event to Bucket.
-
-// the following code will not update the `user` nor `company` in Bucket and will
-// not send `track` events either.
-const { isEnabled, track } = boundClient.getFeature("user-menu");
-if (isEnabled) {
-  track();
-}
-```
-
-Another way way to disable tracking without employing a bound client is to call `getFeature()`
-or `getFeatures()` by supplying `enableTracking: false` in the context passed to
-=======
 Another way way to disable tracking without employing a bound client is to call `getFeature()`
 or `getFeatures()` by supplying `enableTracking: false` in the arguments passed to
->>>>>>> 0032e842
 these functions.
 
 > [!NOTE]
@@ -300,8 +269,6 @@
 NOTE: User and company attribute updates are processed asynchronously, so there might
 be a small delay between when attributes are updated and when they are available
 for evaluation.
-<<<<<<< HEAD
-=======
 
 ## Opting out of tracking
 
@@ -325,7 +292,6 @@
   track();
 }
 ```
->>>>>>> 0032e842
 
 ## Flushing
 
