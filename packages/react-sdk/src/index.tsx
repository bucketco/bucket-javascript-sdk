"use client";

import React, {
  createContext,
  ReactNode,
  useCallback,
  useContext,
  useEffect,
  useRef,
  useState,
} from "react";
import canonicalJSON from "canonical-json";

import {
  BucketClient,
  BucketContext,
  CompanyContext,
  FeaturesOptions,
  Feedback,
  FeedbackOptions,
  RequestFeedbackOptions,
  UserContext,
} from "@bucketco/browser-sdk";

import { version } from "../package.json";

type OtherContext = Record<string, any>;

export interface Features {}

const SDK_VERSION = `react-sdk/${version}`;

type BucketFeatures = keyof (keyof Features extends never
  ? Record<string, boolean>
  : Features);

export type FeaturesResult = { [k in BucketFeatures]?: boolean };

type ProviderContextType = {
  features: {
    features: FeaturesResult;
    isLoading: boolean;
  };
  updateUser: (user?: UserContext) => void;
  updateCompany: (company: CompanyContext) => void;
  updateOtherContext: (otherContext: OtherContext) => void;

  sendFeedback: (opts: Omit<Feedback, "userId" | "companyId">) => void;
  requestFeedback: (
    opts: Omit<RequestFeedbackOptions, "userId" | "companyId">,
  ) => void;

  track: (eventName: string, attributes?: Record<string, any>) => void;
};

const ProviderContext = createContext<ProviderContextType>({
  features: {
    features: {},
    isLoading: false,
  },
  updateUser: () => undefined,
  updateCompany: () => undefined,
  updateOtherContext: () => undefined,
  track: () => undefined,
  sendFeedback: () => undefined,
  requestFeedback: () => undefined,
});

export type BucketProps = BucketContext & {
  publishableKey: string;
  featureOptions?: Omit<FeaturesOptions, "fallbackFeatures"> & {
    fallbackFeatures?: BucketFeatures[];
  };
  children?: ReactNode;
  loadingComponent?: ReactNode;
  feedback?: FeedbackOptions;
  host?: string;
  sseHost?: string;
  debug?: boolean;

  // for testing
  newBucketClient?: (
    ...args: ConstructorParameters<typeof BucketClient>
  ) => BucketClient;
};

export function BucketProvider({
  children,
  user: initialUser,
  company: initialCompany,
  otherContext: initialOtherContext,
  publishableKey,
  featureOptions,
  loadingComponent,
  newBucketClient = (...args) => new BucketClient(...args),
  ...config
}: BucketProps) {
<<<<<<< HEAD
  const [featuresLoading, setFeaturesLoading] = useState(true);
  const [features, setFeatures] = useState<FeaturesResult>({});
  const ref = useRef<BucketClient>();
=======
  const [flagsLoading, setFlagsLoading] = useState(true);
  const [flags, setFlags] = useState<FlagsResult>({});

  const clientRef = useRef<BucketClient>();
  const contextKeyRef = useRef<string>();
>>>>>>> 498e8bcf

  const [featureContext, setFeatureContext] = useState({
    user: initialUser,
    company: initialCompany,
    otherContext: initialOtherContext,
  });
  const { user, company } = featureContext;

  const contextKey = canonicalJSON({ config, featureContext });

  useEffect(() => {
    // useEffect will run twice in development mode
    // This is a workaround to prevent re-initialization
    if (contextKeyRef.current === contextKey) {
      return;
    }
    contextKeyRef.current = contextKey;

    // on update of contextKey and on mount
    if (clientRef.current) {
      clientRef.current.stop();
    }

    const client = newBucketClient(publishableKey, featureContext, {
      host: config.host,
      sseHost: config.sseHost,
      features: {
        ...featureOptions,
      },
      feedback: config.feedback,
      logger: config.debug ? console : undefined,
      sdkVersion: SDK_VERSION,
    });
    clientRef.current = client;
    client
      .initialize()
      .then(() => {
        setFeatures(client.getFeatures() ?? {});
        setFeaturesLoading(false);

        // update user attributes
        const { id: userId, ...userAttributes } = featureContext.user || {};
        if (userId) {
          client.user(userAttributes).catch(() => {
            // ignore rejections. Logged inside
          });
        }

        // update company attributes
        const { id: companyId, ...companyAttributes } =
          featureContext.company || {};

        if (companyId) {
          client.company(companyAttributes).catch(() => {
            // ignore rejections. Logged inside
          });
        }
      })
      .catch(() => {
        // initialize cannot actually throw, but this fixes lint warnings
      });

    // on umount
    return () => client.stop();
  }, [contextKey]);

  // call updateUser with no arguments to logout
  const updateUser = useCallback((newUser?: UserContext) => {
    setFeatureContext({ ...featureContext, user: newUser });
  }, []);

  // call updateUser with no arguments to re-set company context
  const updateCompany = useCallback((newCompany?: CompanyContext) => {
    setFeatureContext({ ...featureContext, company: newCompany });
  }, []);

  const updateOtherContext = useCallback((otherContext?: OtherContext) => {
    setFeatureContext({ ...featureContext, otherContext });
  }, []);

  const track = useCallback(
    (eventName: string, attributes?: Record<string, any>) => {
      if (user?.id === undefined)
        return () => {
          console.error("User is required to send events");
        };

      return clientRef.current?.track(eventName, attributes);
    },
    [user?.id, company?.id],
  );

  const sendFeedback = useCallback(
    (opts: Omit<Feedback, "userId" | "companyId">) => {
      if (user?.id === undefined) {
        console.error("User is required to request feedback");
        return;
      }

      return clientRef.current?.feedback({
        ...opts,
        userId: String(user.id),
        companyId: company?.id !== undefined ? String(company.id) : undefined,
      });
    },
    [user?.id, company?.id],
  );

  const requestFeedback = useCallback(
    (opts: Omit<RequestFeedbackOptions, "userId" | "companyId">) => {
      if (user?.id === undefined) {
        console.error("User is required to request feedback");
        return;
      }

      clientRef.current?.requestFeedback({
        ...opts,
        userId: String(user.id),
        companyId: company?.id !== undefined ? String(company.id) : undefined,
      });
    },
    [user?.id, company?.id],
  );

  const context: ProviderContextType = {
    features: {
      features,
      isLoading: featuresLoading,
    },
    updateUser,
    updateCompany,
    updateOtherContext,
    track,

    sendFeedback,
    requestFeedback,
  };

  if (featuresLoading && loadingComponent) {
    return loadingComponent;
  }

  return <ProviderContext.Provider children={children} value={context} />;
}

/**
 * Returns true if the feature is enabled.
 * If the provider hasn't finished loading, it will return false.
 *
 * ```ts
 * const isEnabled = useFeatureIsEnabled('huddle');
 * // true / false
 * ```
 */
export function useFeatureIsEnabled(featureKey: BucketFeatures) {
  const { features } = useContext<ProviderContextType>(ProviderContext).features;
  return features[featureKey] ?? false;
}

/**
 * Returns the state of a given feature for the current context, e.g.
 *
 * ```ts
 * const {isEnabled, isLoading, track} = useFeature("huddle");
 * 
 * ```
 */
export function useFeature(key: BucketFeatures) {
  const { features, isLoading } =
    useContext<ProviderContextType>(ProviderContext).features

    const isEnabled = features[key] ?? false;
    
  return { isLoading: isLoading, isEnabled};
}

/**
 * Returns features as an object, e.g.
 * Note: this returns the raw feature keys, and does not use the
 * optional typing provided through the `Features` type.
 *
 * ```ts
 * const features = useFeatures();
 * // {
 * //   "isLoading": false,
 * //   "features: {
 * //     "huddle": true,
 * //     "post-message": true
 * //   }
 * // }
 * ```
 */
export function useFeatures(): {
  isLoading: boolean;
  features: FeaturesResult;
} {
  const { features, isLoading } =
    useContext<ProviderContextType>(ProviderContext).features;

  return {
    isLoading,
    features,
  };
}

/**
 * Returns a set of functions to update the current user, company or "other context".
 *
 * ```ts
 *  import { useUpdateContext } from "@bucketco/react-sdk";
 *  function Company() {
 *  const [company, _] = useState(initialCompany);
 *  const { updateCompany } = useUpdateContext();
 *  return (
 *    <div>
 *      <button onClick={() => updateCompany({ ...company, plan: "enterprise" })}>
 *        Upgrade to enterprise
 *      </button>
 *    </div>
 *  );
 * }
 * ```
 */
export function useUpdateContext() {
  const {
    updateUser,
    updateCompany,
    updateOtherContext,
    features: { isLoading },
  } = useContext<ProviderContextType>(ProviderContext);
  return { updateUser, updateCompany, updateOtherContext, isLoading };
}

/**
 * Returns a function to send an event when a user performs an action
 * Note: When calling `useTrack`, user/company must already be set.
 *
 * ```ts
 * const track = useTrack();
 * track("Started Huddle", { button: "cta" });
 * ```
 */
export function useTrack() {
  const ctx = useContext<ProviderContextType>(ProviderContext);
  return ctx.track;
}

/**
 * Returns a function to open up the feedback form
 * Note: When calling `useRequestFeedback`, user/company must already be set.
 *
 * See https://github.com/bucketco/bucket-javascript-sdk/blob/main/packages/tracking-sdk/FEEDBACK.md#bucketrequestfeeback-options
 * for more information
 *
 * ```ts
 * const requestFeedback = useRequestFeedback();
 * bucket.requestFeedback({
 *   featureId: "bucket-feature-id",
 *   title: "How satisfied are you with file uploads?",
 * });
 * ```
 */
export function useRequestFeedback() {
  return useContext<ProviderContextType>(ProviderContext).requestFeedback;
}

/**
 * Returns a function to manually send feedback collected from a user.
 * Note: When calling `useSendFeedback`, user/company must already be set.
 *
 * See https://github.com/bucketco/bucket-javascript-sdk/blob/main/packages/tracking-sdk/FEEDBACK.md#using-your-own-ui-to-collect-feedback
 * for more information
 *
 * ```ts
 * const sendFeedback = useSendFeedback();
 * sendFeedback({
 *   featureId: "fe2323223";;
 *   question: "How did you like the new huddle feature?";
 *   score: 5;
 *   comment: "I loved it!";
 * });
 * ```
 */
export function useSendFeedback() {
  return useContext<ProviderContextType>(ProviderContext).sendFeedback;
}<|MERGE_RESOLUTION|>--- conflicted
+++ resolved
@@ -95,17 +95,12 @@
   newBucketClient = (...args) => new BucketClient(...args),
   ...config
 }: BucketProps) {
-<<<<<<< HEAD
   const [featuresLoading, setFeaturesLoading] = useState(true);
   const [features, setFeatures] = useState<FeaturesResult>({});
-  const ref = useRef<BucketClient>();
-=======
-  const [flagsLoading, setFlagsLoading] = useState(true);
-  const [flags, setFlags] = useState<FlagsResult>({});
 
   const clientRef = useRef<BucketClient>();
   const contextKeyRef = useRef<string>();
->>>>>>> 498e8bcf
+
 
   const [featureContext, setFeatureContext] = useState({
     user: initialUser,
