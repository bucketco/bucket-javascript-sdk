import React from "react";
import { render, renderHook, waitFor } from "@testing-library/react";
import { http, HttpResponse } from "msw";
import { setupServer } from "msw/node";
import {
  afterAll,
  afterEach,
  beforeAll,
  beforeEach,
  describe,
  expect,
  test,
  vi,
} from "vitest";

import { BucketClient } from "@bucketco/browser-sdk";

import { version } from "../package.json";
import {
  BucketProps,
  BucketProvider,
  useFeature,
  useRequestFeedback,
  useSendFeedback,
  useTrack,
  useUpdateCompany,
  useUpdateOtherContext,
  useUpdateUser,
} from "../src";

const events: string[] = [];
const originalConsoleError = console.error.bind(console);

afterEach(() => {
  events.length = 0;
  console.error = originalConsoleError;
});

const publishableKey = Math.random().toString();
const company = { id: "123", name: "test" };
const user = { id: "456", name: "test" };
const otherContext = { test: "test" };

function getProvider(props: Partial<BucketProps> = {}) {
  return (
    <BucketProvider
      publishableKey={publishableKey}
      company={company}
      user={user}
      otherContext={otherContext}
      {...props}
    />
  );
}

const server = setupServer(
  http.post(/\/event$/, () => {
    events.push("EVENT");
    return new HttpResponse(
      JSON.stringify({
        success: true,
      }),
      { status: 200 },
    );
  }),
  http.post(/\/feedback$/, () => {
    events.push("FEEDBACK");
    return new HttpResponse(
      JSON.stringify({
        success: true,
      }),
      { status: 200 },
    );
  }),
  http.get(/\/features\/enabled$/, () => {
    return new HttpResponse(
      JSON.stringify({
        success: true,
        features: {
          abc: {
            key: "abc",
            isEnabled: true,
            targetingVersion: 1,
          },
          def: {
            key: "def",
            isEnabled: true,
            targetingVersion: 2,
          },
        },
      }),
      { status: 200 },
    );
  }),
  http.post(/\/user$/, () => {
    return new HttpResponse(
      JSON.stringify({
        success: true,
      }),
      { status: 200 },
    );
  }),
  http.post(/\/company$/, () => {
    return new HttpResponse(
      JSON.stringify({
        success: true,
      }),
      { status: 200 },
    );
  }),
  http.post(/feedback\/prompting-init$/, () => {
    return new HttpResponse(
      JSON.stringify({
        success: false,
      }),
      { status: 200 },
    );
  }),
  http.post(/\/features\/events$/, () => {
    return new HttpResponse(
      JSON.stringify({
        success: false,
      }),
      { status: 200 },
    );
  }),
);

beforeAll(() =>
  server.listen({
    onUnhandledRequest(request) {
      console.error("Unhandled %s %s", request.method, request.url);
    },
  }),
);
afterEach(() => server.resetHandlers());
afterAll(() => server.close());

beforeAll(() => {
  vi.spyOn(BucketClient.prototype, "initialize");
  vi.spyOn(BucketClient.prototype, "stop");
});

beforeEach(() => {
  vi.clearAllMocks();
});

describe("<BucketProvider />", () => {
  test("calls initialize", () => {
    const onFeaturesUpdated = vi.fn();

    const newBucketClient = vi.fn().mockReturnValue({
      initialize: vi.fn().mockResolvedValue(undefined),
      onFeaturesUpdated,
    });

    const provider = getProvider({
      publishableKey: "KEY",
      apiBaseUrl: "https://apibaseurl.com",
      sseBaseUrl: "https://ssebaseurl.com",
      company: { id: "123", name: "test" },
      user: { id: "456", name: "test" },
      otherContext: { test: "test" },
      enableTracking: false,
      appBaseUrl: "https://appbaseurl.com",
      staleTimeMs: 1001,
      timeoutMs: 1002,
      expireTimeMs: 1003,
      staleWhileRevalidate: true,
      features: ["feature1"],
      fallbackFeatures: ["feature2"],
      feedback: { enableAutoFeedback: true },
      toolbar: { show: true },
      newBucketClient,
    });

    render(provider);

    expect(newBucketClient.mock.calls.at(0)).toStrictEqual([
      {
        publishableKey: "KEY",
        user: {
          id: "456",
          name: "test",
        },
        company: {
          id: "123",
          name: "test",
        },
        otherContext: {
          test: "test",
        },
<<<<<<< HEAD
        apiBaseUrl: "https://apibaseurl.com",
        appBaseUrl: "https://appbaseurl.com",
        sseBaseUrl: "https://ssebaseurl.com",
        logger: undefined,
        enableTracking: false,
        expireTimeMs: 1003,
        fallbackFeatures: ["feature2"],
        features: ["feature1"],
        feedback: {
          enableAutoFeedback: true,
        },
        staleTimeMs: 1001,
        staleWhileRevalidate: true,
        timeoutMs: 1002,
        toolbar: {
          show: true,
        },
=======
        apiBaseUrl: "https://test.com",
        host: undefined,
        logger: undefined,
        sseBaseUrl: "https://test.com",
        sseHost: undefined,
        enableTracking: false,
        feedback: undefined,
        features: {},
>>>>>>> 8c79bd81
        sdkVersion: `react-sdk/${version}`,
      },
    ]);

    expect(onFeaturesUpdated).toBeTruthy();
  });

  test("only calls init once with the same args", () => {
    const node = getProvider();
    const initialize = vi.spyOn(BucketClient.prototype, "initialize");

    const x = render(node);
    x.rerender(node);
    x.rerender(node);
    x.rerender(node);

    expect(initialize).toHaveBeenCalledOnce();
    expect(BucketClient.prototype.stop).not.toHaveBeenCalledOnce();
  });
});

describe("useFeature", () => {
  test("returns a loading state initially", async () => {
    const { result, unmount } = renderHook(() => useFeature("huddle"), {
      wrapper: ({ children }) => getProvider({ children }),
    });

    expect(result.current).toStrictEqual({
      isEnabled: false,
      isLoading: true,
      track: expect.any(Function),
      requestFeedback: expect.any(Function),
    });

    unmount();
  });

  test("finishes loading", async () => {
    const { result, unmount } = renderHook(() => useFeature("huddle"), {
      wrapper: ({ children }) => getProvider({ children }),
    });

    await waitFor(() => {
      expect(result.current).toStrictEqual({
        isEnabled: false,
        isLoading: false,
        track: expect.any(Function),
        requestFeedback: expect.any(Function),
      });
    });

    unmount();
  });
});

describe("useTrack", () => {
  test("sends track request", async () => {
    const { result, unmount } = renderHook(() => useTrack(), {
      wrapper: ({ children }) => getProvider({ children }),
    });

    await waitFor(async () => {
      await result.current("event", { test: "test" });
      expect(events).toStrictEqual(["EVENT"]);
    });

    unmount();
  });
});

describe("useSendFeedback", () => {
  test("sends feedback", async () => {
    const { result, unmount } = renderHook(() => useSendFeedback(), {
      wrapper: ({ children }) => getProvider({ children }),
    });

    await waitFor(async () => {
      await result.current({
        featureId: "123",
        score: 5,
      });
      expect(events).toStrictEqual(["FEEDBACK"]);
    });

    unmount();
  });
});

describe("useRequestFeedback", () => {
  test("sends feedback", async () => {
    const requestFeedback = vi
      .spyOn(BucketClient.prototype, "requestFeedback")
      .mockReturnValue(undefined);

    const { result, unmount } = renderHook(() => useRequestFeedback(), {
      wrapper: ({ children }) => getProvider({ children }),
    });

    await waitFor(async () => {
      result.current({
        featureId: "123",
        title: "Test question",
        companyId: "456",
      });

      expect(requestFeedback).toHaveBeenCalledOnce();
      expect(requestFeedback).toHaveBeenCalledWith({
        companyId: "456",
        featureId: "123",
        title: "Test question",
      });
    });

    unmount();
  });
});

describe("useUpdateUser", () => {
  test("updates user", async () => {
    const updateUser = vi
      .spyOn(BucketClient.prototype, "updateUser")
      .mockResolvedValue(undefined);

    const { result: updateUserFn, unmount } = renderHook(
      () => useUpdateUser(),
      {
        wrapper: ({ children }) => getProvider({ children }),
      },
    );

    // todo: need this `waitFor` because useUpdateOtherContext
    // runs before `client` is initialized and then the call gets
    // lost.
    await waitFor(async () => {
      await updateUserFn.current({ optInHuddles: "true" });

      expect(updateUser).toHaveBeenCalledWith({
        optInHuddles: "true",
      });
    });

    unmount();
  });
});

describe("useUpdateCompany", () => {
  test("updates company", async () => {
    const updateCompany = vi
      .spyOn(BucketClient.prototype, "updateCompany")
      .mockResolvedValue(undefined);

    const { result: updateCompanyFn, unmount } = renderHook(
      () => useUpdateCompany(),
      {
        wrapper: ({ children }) => getProvider({ children }),
      },
    );

    // todo: need this `waitFor` because useUpdateOtherContext
    // runs before `client` is initialized and then the call gets
    // lost.
    await waitFor(async () => {
      await updateCompanyFn.current({ optInHuddles: "true" });

      expect(updateCompany).toHaveBeenCalledWith({
        optInHuddles: "true",
      });
    });
    unmount();
  });
});

describe("useUpdateOtherContext", () => {
  test("updates other context", async () => {
    const updateOtherContext = vi
      .spyOn(BucketClient.prototype, "updateOtherContext")
      .mockResolvedValue(undefined);

    const { result: updateOtherContextFn, unmount } = renderHook(
      () => useUpdateOtherContext(),
      {
        wrapper: ({ children }) => getProvider({ children }),
      },
    );

    // todo: need this `waitFor` because useUpdateOtherContext
    // runs before `client` is initialized and then the call gets
    // lost.
    await waitFor(async () => {
      await updateOtherContextFn.current({ optInHuddles: "true" });

      expect(updateOtherContext).toHaveBeenCalledWith({
        optInHuddles: "true",
      });
    });

    unmount();
  });
});<|MERGE_RESOLUTION|>--- conflicted
+++ resolved
@@ -190,25 +190,6 @@
         otherContext: {
           test: "test",
         },
-<<<<<<< HEAD
-        apiBaseUrl: "https://apibaseurl.com",
-        appBaseUrl: "https://appbaseurl.com",
-        sseBaseUrl: "https://ssebaseurl.com",
-        logger: undefined,
-        enableTracking: false,
-        expireTimeMs: 1003,
-        fallbackFeatures: ["feature2"],
-        features: ["feature1"],
-        feedback: {
-          enableAutoFeedback: true,
-        },
-        staleTimeMs: 1001,
-        staleWhileRevalidate: true,
-        timeoutMs: 1002,
-        toolbar: {
-          show: true,
-        },
-=======
         apiBaseUrl: "https://test.com",
         host: undefined,
         logger: undefined,
@@ -217,7 +198,6 @@
         enableTracking: false,
         feedback: undefined,
         features: {},
->>>>>>> 8c79bd81
         sdkVersion: `react-sdk/${version}`,
       },
     ]);
