--- conflicted
+++ resolved
@@ -4,12 +4,15 @@
   BucketProvider,
   Features,
   useFeature as bucketUseFeature,
+  useFeature,
   useRequestFeedback,
   useTrack,
   useUpdateCompany,
   useUpdateOtherContext,
   useUpdateUser,
 } from "../../src";
+
+const myFeatures = ["huddle"] as const;
 
 // type bleh = {
 //   bleh: boolean;
@@ -210,15 +213,6 @@
             setSendingUpdate(false);
           });
         }}
-<<<<<<< HEAD
-        features={myFeatures}
-      >
-        <Demos />
-        {}
-      </BucketProvider>
-    </SessionContext.Provider>
-=======
-      />
     </div>
   );
 }
@@ -233,11 +227,10 @@
       company={initialCompany}
       user={initialUser}
       otherContext={initialOtherContext}
-      host={host}
+      features={myFeatures}
+      apiBaseUrl={host}
     >
       <Demos />
-      {}
     </BucketProvider>
->>>>>>> 7ab2536c
   );
 }