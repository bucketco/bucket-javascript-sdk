{
  "name": "@bucketco/react-sdk",
<<<<<<< HEAD
  "version": "2.5.3",
=======
  "version": "3.0.0-alpha.8",
>>>>>>> 62b55a86
  "license": "MIT",
  "repository": {
    "type": "git",
    "url": "https://github.com/bucketco/bucket-javascript-sdk.git"
  },
  "publishConfig": {
    "access": "public"
  },
  "scripts": {
    "dev": "vite",
    "build": "tsc --project tsconfig.build.json && vite build",
    "test": "vitest -c vite.config.mjs",
    "test:ci": "vitest run -c vite.config.mjs --reporter=default --reporter=junit --outputFile=junit.xml",
    "coverage": "vitest run --coverage",
    "lint": "eslint .",
    "lint:ci": "eslint --output-file eslint-report.json --format json .",
    "prettier": "prettier --check .",
    "format": "yarn lint --fix && yarn prettier --write",
    "preversion": "yarn lint && yarn prettier && yarn vitest run -c vite.config.mjs && yarn build"
  },
  "files": [
    "dist"
  ],
  "main": "./dist/bucket-react-sdk.umd.js",
  "types": "./dist/index.d.ts",
  "exports": {
    ".": {
      "import": "./dist/bucket-react-sdk.mjs",
      "require": "./dist/bucket-react-sdk.umd.js",
      "types": "./dist/index.d.ts"
    }
  },
  "dependencies": {
<<<<<<< HEAD
    "@bucketco/browser-sdk": "2.5.2",
    "canonical-json": "^0.0.4"
=======
    "@bucketco/browser-sdk": "3.0.0-alpha.5",
    "canonical-json": "^0.0.4",
    "rollup": "^4.2.0"
>>>>>>> 62b55a86
  },
  "peerDependencies": {
    "react": "*",
    "react-dom": "*"
  },
  "devDependencies": {
    "@bucketco/eslint-config": "workspace:^",
    "@bucketco/tsconfig": "workspace:^",
    "@testing-library/react": "^15.0.7",
    "@types/jsdom": "^21.1.6",
    "@types/node": "^22.12.0",
    "@types/react": "^18.3.2",
    "@types/react-dom": "^18.3.0",
    "@types/webpack": "^5.28.5",
    "eslint": "^9.21.0",
    "jsdom": "^24.1.0",
    "msw": "^2.3.5",
    "prettier": "^3.5.2",
    "react": "*",
    "react-dom": "*",
    "rollup-preserve-directives": "^1.1.2",
    "ts-node": "^10.9.2",
    "typescript": "^5.7.3",
    "vite": "^5.0.13",
    "vite-plugin-dts": "^4.0.0-beta.1",
    "vitest": "^2.0.4",
    "webpack": "^5.89.0",
    "webpack-cli": "^5.1.4"
  }
}<|MERGE_RESOLUTION|>--- conflicted
+++ resolved
@@ -1,10 +1,6 @@
 {
   "name": "@bucketco/react-sdk",
-<<<<<<< HEAD
-  "version": "2.5.3",
-=======
   "version": "3.0.0-alpha.8",
->>>>>>> 62b55a86
   "license": "MIT",
   "repository": {
     "type": "git",
@@ -38,14 +34,9 @@
     }
   },
   "dependencies": {
-<<<<<<< HEAD
-    "@bucketco/browser-sdk": "2.5.2",
-    "canonical-json": "^0.0.4"
-=======
-    "@bucketco/browser-sdk": "3.0.0-alpha.5",
+    "@bucketco/browser-sdk": "workspace:^",
     "canonical-json": "^0.0.4",
     "rollup": "^4.2.0"
->>>>>>> 62b55a86
   },
   "peerDependencies": {
     "react": "*",
