const jsPlugin = require("@eslint/js");
const importsPlugin = require("eslint-plugin-import");
const unusedImportsPlugin = require("eslint-plugin-unused-imports");
const sortImportsPlugin = require("eslint-plugin-simple-import-sort");
const { builtinModules } = require("module");
const globals = require("globals");
const tsPlugin = require("@typescript-eslint/eslint-plugin");
const tsParser = require("@typescript-eslint/parser");
const prettierConfig = require("eslint-config-prettier");
const reactPlugin = require("eslint-plugin-react");
const hooksPlugin = require("eslint-plugin-react-hooks");

module.exports = [
  {
    // Blacklisted Folders, including **/node_modules/ and .git/
    ignores: ["build/", "**/gen"],
  },
  {
    // All files
    files: [
      "**/*.js",
      "**/*.cjs",
      "**/*.mjs",
      "**/*.jsx",
      "**/*.ts",
      "**/*.tsx",
    ],
    plugins: {
      import: importsPlugin,
      "unused-imports": unusedImportsPlugin,
      "simple-import-sort": sortImportsPlugin,
      react: reactPlugin,
      "react-hooks": hooksPlugin,
    },
    languageOptions: {
      globals: {
        ...globals.node,
        ...globals.browser,
      },
      parserOptions: {
        // Eslint doesn't supply ecmaVersion in `parser.js` `context.parserOptions`
        // This is required to avoid ecmaVersion < 2015 error or 'import' / 'export' error
        sourceType: "module",
<<<<<<< HEAD
=======
        ecmaVersion: "latest",
        ecmaFeatures: {
          modules: true,
          impliedStrict: true,
          jsx: true,
        },
>>>>>>> 7954a798
      },
    },
    settings: {
      react: {
        version: "detect",
      },
      "import/parsers": {
        // Workaround until import supports flat config
        // https://github.com/import-js/eslint-plugin-import/issues/2556
        espree: [".js", ".cjs", ".mjs", ".jsx"],
      },
    },
    rules: {
      ...jsPlugin.configs.recommended.rules,
      ...importsPlugin.configs.recommended.rules,
      ...reactPlugin.configs.recommended.rules,
      ...hooksPlugin.configs.recommended.rules,

      "react/jsx-key": [
        "error",
        {
          checkFragmentShorthand: true,
        },
      ],
      "react/self-closing-comp": ["error"],
      "react/prefer-es6-class": ["error"],
      "react/prefer-stateless-function": ["warn"],
      "react/no-did-mount-set-state": ["error"],
      "react/no-did-update-set-state": ["error"],
      "react/jsx-filename-extension": [
        "warn",
        {
          extensions: [".mdx", ".jsx", ".tsx"],
        },
      ],
      "react/react-in-jsx-scope": ["off"],
      "react/jsx-sort-props": [
        "error",
        {
          callbacksLast: true,
          shorthandFirst: false,
          shorthandLast: true,
          ignoreCase: true,
          noSortAlphabetically: false,
          reservedFirst: true,
        },
      ],

      // Imports
      "unused-imports/no-unused-vars": [
        "warn",
        {
          vars: "all",
          varsIgnorePattern: "^_",
          args: "after-used",
          argsIgnorePattern: "^_",
        },
      ],
      "unused-imports/no-unused-imports": ["warn"],
      "import/first": ["warn"],
      "import/newline-after-import": ["warn"],
      "import/no-named-as-default": ["off"],
      "simple-import-sort/exports": ["warn"],
      "simple-import-sort/imports": [
        "warn",
        {
          groups: [
            // Side effect imports.
            ["^\\u0000"],
            // Node.js builtins, react, and third-party packages.
            [
              `^(${builtinModules.join("|")})(/|$)`,
              "^react",
              "^(?!@bucket)@?\\w",
            ],
            // Shared bucket packages.
            ["^@bucketco/(.*)$"],
            // Path aliased root, parent imports, and just `..`.
            ["^@/", "^\\.\\.(?!/?$)", "^\\.\\./?$"],
            // Relative imports, same-folder imports, and just `.`.
            ["^\\./(?=.*/)(?!/?$)", "^\\.(?!/?$)", "^\\./?$"],
            // Style imports.
            ["^.+\\.s?css$"],
          ],
        },
      ],
    },
  },
  {
    // TypeScript files
    files: ["**/*.ts", "**/*.tsx"],
    plugins: {
      "@typescript-eslint": tsPlugin,
    },
    languageOptions: {
      parser: tsParser,
      parserOptions: {
        project: "./tsconfig.eslint.json",
      },
    },
    settings: {
      ...importsPlugin.configs.typescript.settings,
      "import/resolver": {
        ...importsPlugin.configs.typescript.settings["import/resolver"],
        typescript: {
          alwaysTryTypes: true,
          project: "./tsconfig.json",
        },
      },
    },
    rules: {
      ...importsPlugin.configs.typescript.rules,
      ...tsPlugin.configs["eslint-recommended"].overrides[0].rules,
      ...tsPlugin.configs.recommended.rules,

      // Typescript Specific
      "@typescript-eslint/no-unused-vars": "off", // handled by unused-imports
      "@typescript-eslint/explicit-module-boundary-types": ["off"],
      "@typescript-eslint/switch-exhaustiveness-check": ["warn"],
      "@typescript-eslint/no-non-null-assertion": ["off"],
      "@typescript-eslint/no-empty-function": ["off"],
      "@typescript-eslint/no-explicit-any": ["off"],
      "@typescript-eslint/no-use-before-define": ["off"], // todo: discuss enabling this rule
      "@typescript-eslint/no-shadow": ["off"], // todo: discuss enabling this rule
    },
  },

  {
    files: ["**/*.tsx"],
    rules: {
      "react/prop-types": "off",
    },
  },
  {
    // Prettier Overrides
    files: [
      "**/*.js",
      "**/*.cjs",
      "**/*.mjs",
      "**/*.jsx",
      "**/*.ts",
      "**/*.tsx",
    ],
    rules: {
      ...prettierConfig.rules,
    },
  },
];<|MERGE_RESOLUTION|>--- conflicted
+++ resolved
@@ -41,15 +41,12 @@
         // Eslint doesn't supply ecmaVersion in `parser.js` `context.parserOptions`
         // This is required to avoid ecmaVersion < 2015 error or 'import' / 'export' error
         sourceType: "module",
-<<<<<<< HEAD
-=======
         ecmaVersion: "latest",
         ecmaFeatures: {
           modules: true,
           impliedStrict: true,
           jsx: true,
         },
->>>>>>> 7954a798
       },
     },
     settings: {
